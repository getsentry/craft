--- conflicted
+++ resolved
@@ -117,7 +117,7 @@
    */
   public async downloadArtifacts(artifacts: Artifact[]): Promise<string[]> {
     return Promise.all(
-      artifacts.map(async (artifact) => this.downloadArtifact(artifact))
+      artifacts.map(async artifact => this.downloadArtifact(artifact))
     );
   }
 
@@ -142,20 +142,6 @@
     );
 
     // For every filename, take the artifact with the most recent update time
-<<<<<<< HEAD
-    const nameToArtifacts = _.groupBy(artifacts, (artifact) => artifact.name);
-    const filteredArtifacts = Object.keys(nameToArtifacts).map(
-      (artifactName) => {
-        const artifactObjects = nameToArtifacts[artifactName];
-        // Sort by the update time
-        const sortedArtifacts = _.sortBy(
-          artifactObjects,
-          (artifact) => Date.parse(artifact.updated_at || '') || 0
-        );
-        return sortedArtifacts[sortedArtifacts.length - 1];
-      }
-    );
-=======
     const filteredArtifacts = artifacts
       .sort((a, b) => {
         if (a.name < b.name) {
@@ -175,7 +161,6 @@
         }
       })
       .filter((artifact, idx, arr) => artifact.name !== arr[idx + 1]?.name);
->>>>>>> db9e8cd4
 
     this.fileListCache[revision] = filteredArtifacts;
     return filteredArtifacts;
@@ -197,13 +182,13 @@
     }
     const { includeNames, excludeNames } = filterOptions;
     if (includeNames) {
-      filteredArtifacts = filteredArtifacts.filter((artifact) =>
+      filteredArtifacts = filteredArtifacts.filter(artifact =>
         includeNames.test(artifact.name)
       );
     }
     if (excludeNames) {
       filteredArtifacts = filteredArtifacts.filter(
-        (artifact) => !excludeNames.test(artifact.name)
+        artifact => !excludeNames.test(artifact.name)
       );
     }
     return filteredArtifacts;
