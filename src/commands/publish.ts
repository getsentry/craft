import * as Github from '@octokit/rest';
import prompts from 'prompts';
import { Arguments, Argv, CommandBuilder } from 'yargs';
import chalk from 'chalk';
import {
  existsSync,
  readFileSync,
  writeFileSync,
  promises as fsPromises,
} from 'fs';
import { join } from 'path';
import shellQuote from 'shell-quote';
import stringLength from 'string-length';

import {
  getConfiguration,
  getStatusProviderFromConfig,
  getArtifactProviderFromConfig,
  DEFAULT_RELEASE_BRANCH_NAME,
  getGlobalGithubConfig,
} from '../config';
import { formatTable, logger } from '../logger';
import { GithubGlobalConfig, TargetConfig } from '../schemas/project_config';
import {
  getAllTargetNames,
  getTargetByName,
  getTargetId,
  SpecialTarget,
} from '../targets';
import { BaseTarget } from '../targets/base';
import { handleGlobalError, reportError } from '../utils/errors';
import { withTempDir } from '../utils/files';
import { stringToRegexp } from '../utils/filters';
import { getGithubClient, mergeReleaseBranch } from '../utils/githubApi';
import { isDryRun } from '../utils/helpers';
import { hasInput } from '../utils/noInput';
import { formatSize, formatJson } from '../utils/strings';
import {
  catchKeyboardInterrupt,
  hasExecutable,
  spawnProcess,
} from '../utils/system';
import { isValidVersion } from '../utils/version';
import { BaseStatusProvider } from '../status_providers/base';
import { BaseArtifactProvider } from '../artifact_providers/base';

/** Default path to post-release script, relative to project root */
const DEFAULT_POST_RELEASE_SCRIPT_PATH = join('scripts', 'post-release.sh');

export const command = ['publish NEW-VERSION'];
export const aliases = ['pp', 'publish'];
export const description = '🛫 Publish artifacts';

export const builder: CommandBuilder = (yargs: Argv) => {
  const definedTargets = getConfiguration().targets || [];
  const possibleTargetNames = new Set(getAllTargetNames());
  const allowedTargetNames = definedTargets
    .filter(target => target.name && possibleTargetNames.has(target.name))
    .map(getTargetId);

  return yargs
    .positional('NEW-VERSION', {
      description: 'Version to publish',
      type: 'string',
    })
    .option('target', {
      alias: 't',
      choices: allowedTargetNames.concat([
        SpecialTarget.All,
        SpecialTarget.None,
      ]),
      default: SpecialTarget.All,
      description: 'Publish to this target',
      type: 'string',
    })
    .option('rev', {
      alias: 'r',
      description:
        'Source revision (git SHA or tag) to publish (if not release branch head)',
      type: 'string',
    })
    .option('no-merge', {
      default: false,
      description: 'Do not merge the release branch after publishing',
      type: 'boolean',
    })
    .option('keep-branch', {
      default: false,
      description: 'Do not remove release branch after merging it',
      type: 'boolean',
    })
    .option('keep-downloads', {
      default: false,
      description: 'Keep all downloaded files',
      type: 'boolean',
    })
    .option('no-status-check', {
      default: false,
      description: 'Do not check for build status',
      type: 'boolean',
    })
    .check(checkVersion)
    .demandOption('new-version', 'Please specify the version to publish');
};

/** Command line options. */
export interface PublishOptions {
  /** Revision to publish (can be commit, tag, etc.) */
  rev?: string;
  /** One or more targets we want to publish */
  target?: string | string[];
  /** The new version to publish */
  newVersion: string;
  /** Do not perform merge after publishing */
  noMerge: boolean;
  /** Do not remove downloads after publishing */
  keepDownloads: boolean;
  /** Do not perform build status check */
  noStatusCheck: boolean;
  /** Do not remove release branch after publishing */
  keepBranch: boolean;
}

export interface PublishState {
  published: {
    [targetId: string]: boolean;
  };
}

/**
 * Checks that the passed version is a valid version string
 *
 * @param argv Parsed yargs arguments
 * @param _opt A list of options and aliases
 */
function checkVersion(argv: Arguments<any>, _opt: any): any {
  const version = argv.newVersion;
  if (isValidVersion(version)) {
    return true;
  } else {
    throw Error(`Invalid version provided: "${version}"`);
  }
}

/**
 * Publishes artifacts to the provided target
 *
 * @param target The target instance to publish
 * @param version New version to be released
 * @param revision Git commit SHA of the commit to be published
 */
async function publishToTarget(
  target: BaseTarget,
  version: string,
  revision: string
): Promise<void> {
  const publishMessage = `=== Publishing to target: ${chalk.bold(
    chalk.cyan(getTargetId(target.config))
  )} ===`;
  const delim = Array(stringLength(publishMessage) + 1).join('=');
  logger.info(' ');
  logger.info(delim);
  logger.info(publishMessage);
  logger.info(delim);
  await target.publish(version, revision);
}

/**
 * Prints summary for the revision, including available artifacts
 *
 * @param artifactProvider Artifact provider instance
 * @param revision Git revision SHA
 */
async function printRevisionSummary(
  artifactProvider: BaseArtifactProvider,
  revision: string
): Promise<void> {
  const artifacts = await artifactProvider.listArtifactsForRevision(revision);
  if (artifacts.length > 0) {
    const artifactData = artifacts.map(ar => [
      ar.filename,
      formatSize(ar.storedFile.size),
      ar.storedFile.lastUpdated || '',

      // sometimes mimeTypes are stored with the encoding included, e.g.
      // `application/javascript; charset=utf-8`, but we only really care about
      // the first part
      (ar.mimeType && ar.mimeType.split(';')[0]) || '',
    ]);
    // sort alphabetically by filename
    artifactData.sort((a1, a2) => (a1[0] < a2[0] ? -1 : a1[0] > a2[0] ? 1 : 0));
    const table = formatTable(
      {
        head: ['File Name', 'Size', 'Updated', 'ContentType'],
        style: { head: ['cyan'] },
      },
      artifactData
    );
    logger.info(' ');
    logger.info(`Available artifacts: \n${table.toString()}\n`);
  } else {
    logger.warn('No artifacts found for the revision.');
  }
}

/**
 * Prompt the user that everything is OK and we should proceed with publishing
 */
async function promptConfirmation(targetList: BaseTarget[]): Promise<void> {
  logger.info('Publishing to targets:');

  logger.info(
    targetList.map(target => `  - ${getTargetId(target.config)}`).join('\n')
  );
  logger.info(' ');

  if (hasInput()) {
    const { readyToPublish } = await prompts({
      message: 'Is everything OK? Type "yes" to proceed:',
      name: 'readyToPublish',
      type: 'text',
      // Force the user to type something that is not empty or one letter such
      // as y/n to make sure this is a concious choice.
      validate: (input: string) =>
        input.length >= 2 || 'Please type "yes" to proceed',
    });
    if (readyToPublish.toLowerCase() !== 'yes') {
      logger.error('Oh, okay. Aborting.');
      process.exit(1);
    }
  } else {
    logger.debug('Skipping the prompting.');
  }
}

async function getTargetList(
  targetConfigList: TargetConfig[],
  artifactProvider: BaseArtifactProvider
): Promise<BaseTarget[]> {
  logger.debug('Initializing targets');
  const githubRepo = await getGlobalGithubConfig();
  const targetList: BaseTarget[] = [];
  for (const targetConfig of targetConfigList) {
    const targetClass = getTargetByName(targetConfig.name);
    const targetDescriptor = getTargetId(targetConfig);
    if (!targetClass) {
      logger.warn(`Target implementation for "${targetDescriptor}" not found.`);
      continue;
    }
    try {
      const target = new targetClass(
        targetConfig,
        artifactProvider,
        githubRepo
      );
      targetList.push(target);
    } catch (err) {
      logger.error(`Error creating target instance for ${targetDescriptor}!`);
      throw err;
    }
  }

  return targetList;
}

/**
 * Check that for every provided pattern there's an artifact for the revision
 *
 * This helps to catch cases when there are several independent providers (e.g. Travis,
 * Appveyor), and there's no clear indication when ALL of those providers have
 * finished their builds.
 * Using the "requiredNames", we can introduce artifact patterns/names that *have* to
 * be present before starting the publishing process.
 *
 * @param zeus Zeus store object
 * @param revision Git revision SHA
 * @param requiredNames A list of patterns that all have to match
 */
async function checkRequiredArtifacts(
  artifactProvider: BaseArtifactProvider,
  revision: string,
  requiredNames?: string[]
): Promise<void> {
  if (!requiredNames || requiredNames.length === 0) {
    return;
  }
  logger.debug('Checking that the required artifact names are present...');
  const artifacts = await artifactProvider.listArtifactsForRevision(revision);

  // innocent until proven guilty...
  let checkPassed = true;

  for (const requiredNameRegexString of requiredNames) {
    const requiredNameRegex = stringToRegexp(requiredNameRegexString);
    const matchedArtifacts = artifacts.filter(artifact =>
      requiredNameRegex.test(artifact.filename)
    );
    if (matchedArtifacts.length === 0) {
      checkPassed = false;
      reportError(
        `No matching artifact found for the required pattern: ${requiredNameRegexString}`
      );
    } else {
      logger.debug(
        `Artifact "${matchedArtifacts[0].filename}" matches pattern ${requiredNameRegexString}`
      );
    }
  }

  // only in dry-run mode might we fail the overall test but still get here
  if (checkPassed) {
    logger.debug('Check for "requiredNames" passed.');
  } else {
    logger.error('Check for "requiredNames" failed.');
  }
}

// TODO there is at least one case that is not covered: how to detect Zeus builds
// that have unknown status (neither failed nor succeeded)
/**
 * Checks statuses of all builds on Zeus for the provided revision
 *
 * @param zeus Zeus store object
 * @param revision Git commit SHA to check
 * @param skipStatusCheckFlag A flag to enable/disable this check
 */
async function checkRevisionStatus(
  statusProvider: BaseStatusProvider,
  revision: string,
  skipStatusCheckFlag = false
): Promise<void> {
  if (skipStatusCheckFlag) {
    logger.warn(`Skipping build status checks for revision ${revision}`);
    return;
  }

  try {
    logger.debug('Fetching repository information...');
    // This will additionally check that the user has proper permissions
    const repositoryInfo = await statusProvider.getRepositoryInfo();
    logger.debug(`Repository info received: "${formatJson(repositoryInfo)}"`);
  } catch (e) {
    reportError(
      'Cannot get repository information from Zeus. Check your configuration and credentials. ' +
        `Error: ${e.message}`
    );
  }

  await statusProvider.waitForTheBuildToSucceed(revision);
}

/**
 * Deals with the release branch after publishing is done
 *
 * Leave the release branch unmerged, or merge it but not delete it if the
 * corresponding flags are set.
 *
 * @param github Github client
 * @param githubConfig Github repository configuration
 * @param branchName Release branch name
 * @param skipMerge If set to "true", the branch will not be merged
 * @param keepBranch If set to "true", the branch will not be deleted
 */
async function handleReleaseBranch(
  github: Github,
  githubConfig: GithubGlobalConfig,
  branchName: string,
  skipMerge = false,
  keepBranch = false
): Promise<void> {
  if (!branchName || skipMerge) {
    logger.info('Skipping the merge step.');
    return;
  }

  logger.debug(`Merging the release branch: ${branchName}`);
  if (!isDryRun()) {
    await mergeReleaseBranch(
      github,
      githubConfig.owner,
      githubConfig.repo,
      branchName
    );
  } else {
    logger.info('[dry-run] Not merging the release branch');
  }

  if (keepBranch) {
    logger.info('Not deleting the release branch.');
  } else {
    const ref = `heads/${branchName}`;
    logger.debug(`Deleting the release branch, ref: ${ref}`);
    if (!isDryRun()) {
      const response = await github.git.deleteRef({
        owner: githubConfig.owner,
        ref,
        repo: githubConfig.repo,
      });
      logger.debug(
        `Deleted ref "${ref}"`,
        `Response status: ${response.status}`
      );
      logger.info(`Removed the remote branch: "${branchName}"`);
    } else {
      logger.info('[dry-run] Not deleting the remote branch');
    }
  }
}

/**
 * Run an external post-release command
 *
 * The command is usually for bumping the development version on master or
 * cleanup tasks.
 *
 * @param newVersion Version being released
 * @param postReleaseCommand Custom post-release command
 */
export async function runPostReleaseCommand(
  newVersion: string,
  postReleaseCommand?: string
): Promise<boolean> {
  let sysCommand: shellQuote.ParseEntry;
  let args: shellQuote.ParseEntry[];
  if (postReleaseCommand !== undefined && postReleaseCommand.length === 0) {
    // Not running post-release command
    logger.debug('Not running the post-release command: no command specified');
    return false;
  } else if (postReleaseCommand) {
    [sysCommand, ...args] = shellQuote.parse(postReleaseCommand);
  } else if (hasExecutable(DEFAULT_POST_RELEASE_SCRIPT_PATH)) {
    sysCommand = '/bin/bash';
    args = [DEFAULT_POST_RELEASE_SCRIPT_PATH];
  } else {
    // Not running post-release command
    logger.info(
      `Not running the optional post-release command: '${DEFAULT_POST_RELEASE_SCRIPT_PATH}' not found`
    );
    return false;
  }
  args = [...args, '', newVersion];
  logger.info(`Running the post-release command...`);
  const additionalEnv = {
    CRAFT_NEW_VERSION: newVersion,
    CRAFT_OLD_VERSION: '',
  };
  await spawnProcess(sysCommand as string, args as string[], {
    env: { ...process.env, ...additionalEnv },
  });
  return true;
}

/**
 * Body of 'publish' command
 *
 * @param argv Command-line arguments
 */
export async function publishMain(argv: PublishOptions): Promise<any> {
<<<<<<< HEAD
  logger.debug('Argv:', JSON.stringify(argv));
=======
  checkMinimalConfigVersion();
>>>>>>> bbe3c1ec

  // Get publishing configuration
  const config = getConfiguration() || {};
  const githubConfig = await getGlobalGithubConfig();
  const githubClient = getGithubClient();

  const newVersion = argv.newVersion;

  logger.info(`Publishing version: "${newVersion}"`);

  let revision: string;
  let branchName;
  if (argv.rev) {
    branchName = '';
    logger.debug(
      `Fetching GitHub information for provided revision: "${argv.rev}"`
    );
    const response = await githubClient.repos.getCommit({
      owner: githubConfig.owner,
      ref: argv.rev,
      repo: githubConfig.repo,
    });
    revision = response.data.sha;
  } else {
    // Find the remote branch
    const branchPrefix =
      config.releaseBranchPrefix || DEFAULT_RELEASE_BRANCH_NAME;
    branchName = `${branchPrefix}/${newVersion}`;

    logger.debug('Fetching branch information', branchName);
    const response = await githubClient.repos.getBranch({
      branch: branchName,
      owner: githubConfig.owner,
      repo: githubConfig.repo,
    });
    revision = response.data.commit.sha;
  }
  logger.debug('Revision to publish: ', revision);

  const statusProvider = await getStatusProviderFromConfig();
  const artifactProvider = await getArtifactProviderFromConfig();
  logger.debug(`Using "${statusProvider.constructor.name}" for status checks`);
  logger.debug(`Using "${artifactProvider.constructor.name}" for artifacts`);

  // Check status of all CI builds linked to the revision
  await checkRevisionStatus(statusProvider, revision, argv.noStatusCheck);

  await printRevisionSummary(artifactProvider, revision);
  await checkRequiredArtifacts(artifactProvider, revision, config.requireNames);

  // Find targets
  let targetsToPublish: Set<string> = new Set(
    (typeof argv.target === 'string' ? [argv.target] : argv.target) || [
      SpecialTarget.All,
    ]
  );

  // Treat "all"/"none" specially
  for (const specialTarget of [SpecialTarget.All, SpecialTarget.None]) {
    if (targetsToPublish.size > 1 && targetsToPublish.has(specialTarget)) {
      logger.error(
        `Target "${specialTarget}" specified together with other targets. Exiting.`
      );
      return undefined;
    }
  }

  let targetConfigList = config.targets || [];

  logger.info(`Looking for publish state file for ${newVersion}...`);
  const publishStateFile = `.craft-publish-${newVersion}.json`;
  const earlierStateExists = existsSync(publishStateFile);
  let publishState: PublishState;
  if (earlierStateExists) {
    logger.info(`Found publish state file, resuming from there...`);
    publishState = JSON.parse(readFileSync(publishStateFile).toString());
    targetsToPublish = new Set(targetConfigList.map(getTargetId));
  } else {
    publishState = { published: Object.create(null) };
  }

  for (const published of Object.keys(publishState.published)) {
    logger.info(
      `Skipping target ${published} as it is marked as successful in state file.`
    );
    targetsToPublish.delete(published);
  }

  if (!targetsToPublish.has(SpecialTarget.All)) {
    targetConfigList = targetConfigList.filter(targetConf =>
      targetsToPublish.has(getTargetId(targetConf))
    );
  }

  if (
    !targetsToPublish.has(SpecialTarget.None) &&
    !earlierStateExists &&
    targetConfigList.length === 0
  ) {
    logger.warn('No valid targets detected! Exiting.');
    return undefined;
  }

  const targetList = await getTargetList(targetConfigList, artifactProvider);
  if (targetList.length > 0) {
    await promptConfirmation(targetList);

    await withTempDir(async (downloadDirectory: string) => {
      artifactProvider.setDownloadDirectory(downloadDirectory);

      // Publish to all targets
      for (const target of targetList) {
        await publishToTarget(target, newVersion, revision);
        publishState.published[getTargetId(target.config)] = true;
        if (!isDryRun()) {
          writeFileSync(publishStateFile, JSON.stringify(publishState));
        }
      }

      if (argv.keepDownloads) {
        logger.info(
          'Directory with the downloaded artifacts will not be removed',
          `Path: ${downloadDirectory}`
        );
      }
    }, !argv.keepDownloads);

    logger.info(' ');
  }

  if (argv.rev) {
    logger.info('Not merging any branches because revision was specified.');
  } else if (
    targetsToPublish.has(SpecialTarget.All) ||
    targetsToPublish.has(SpecialTarget.None) ||
    earlierStateExists
  ) {
    // Publishing done, MERGE DAT BRANCH!
    await handleReleaseBranch(
      githubClient,
      githubConfig,
      branchName,
      argv.noMerge,
      argv.keepBranch
    );
    if (!isDryRun()) {
      // XXX(BYK): intentionally DO NOT await unlinking as we do not want
      // to block (both in terms of waiting for IO and the success of the
      // operation) finishing the publish flow on the removal of a temporary
      // file. If unlinking fails, we honestly don't care, at least to fail
      // the final steps. And it doesn't make sense to wait until this op
      // finishes then as nothing relies on the removal of this file.
      fsPromises.unlink(publishStateFile);
    }
    logger.success(`Version ${newVersion} has been published!`);
  } else {
    const msg = [
      'The release branch was not merged because you published only to specific targets.',
      'After all the targets are published, run the following command to merge the release branch:',
      `  $ craft publish ${newVersion} --target none\n`,
    ];
    logger.warn(msg.join('\n'));
  }

  // Run the post-release script
  await runPostReleaseCommand(newVersion, config.postReleaseCommand);
}

export const handler = async (args: {
  [argName: string]: any;
}): Promise<any> => {
  try {
    catchKeyboardInterrupt();
    return await publishMain(args as PublishOptions);
  } catch (e) {
    handleGlobalError(e);
  }
};<|MERGE_RESOLUTION|>--- conflicted
+++ resolved
@@ -456,12 +456,6 @@
  * @param argv Command-line arguments
  */
 export async function publishMain(argv: PublishOptions): Promise<any> {
-<<<<<<< HEAD
-  logger.debug('Argv:', JSON.stringify(argv));
-=======
-  checkMinimalConfigVersion();
->>>>>>> bbe3c1ec
-
   // Get publishing configuration
   const config = getConfiguration() || {};
   const githubConfig = await getGlobalGithubConfig();
