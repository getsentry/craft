import { logger } from '../../logger';
import { ArtifactsOptions } from '../artifacts';
import type { RemoteArtifact } from '../../artifact_providers/base';
import { getArtifactProviderFromConfig } from '../../config';
import { handleGlobalError, ConfigurationError } from '../../utils/errors';
import { Argv, CommandBuilder } from 'yargs';
import { resolve } from 'path';
import { existsSync, lstatSync } from 'fs';
import mkdirp = require('mkdirp');
import { NoneArtifactProvider } from '../../artifact_providers/none';

export const command = ['download [NAME..]'];
export const aliases = ['d', 'get'];
export const description = 'Download artifacts';
export const builder: CommandBuilder = (yargs: Argv) =>
  yargs
    .positional('NAME', {
      alias: 'names',
      description: 'Artifact name to download',
      type: 'string',
    })
    .array('NAME')
    .option('all', {
      alias: 'a',
      default: false,
      description: 'Download all artifacts',
      type: 'boolean',
    })
    .option('directory', {
      alias: 'd',
      description: 'Target directory',
      type: 'string',
    });

/** Options for "download" command */
interface ArtifactsDownloadOptions extends ArtifactsOptions {
  names: string[];
  directory?: string;
  all?: boolean;
}

/**
 * Read/process output directory from command line arguments
 *
 * @param argv Full path to the target directory
 */
async function prepareOutputDirectory(
  argv: ArtifactsDownloadOptions
): Promise<string> {
  if (argv.directory) {
    const fullPath = resolve(argv.directory);
    if (existsSync(fullPath)) {
      if (lstatSync(fullPath).isDirectory()) {
        return fullPath;
      } else {
        throw new ConfigurationError(`Not a directory: ${fullPath}`);
      }
    } else {
      logger.debug(`Creating directory: ${fullPath}`);
      await mkdirp(fullPath);
      return fullPath;
    }
  } else {
    return resolve(process.cwd());
  }
}

/**
 * Body of 'artifacts download' command
 */
async function handlerMain(argv: ArtifactsDownloadOptions): Promise<any> {
  if (!argv.all && argv.names.length === 0) {
    throw new ConfigurationError('No names to download, exiting.');
  }

  const revision = argv.rev;

  const artifactProvider = getArtifactProviderFromConfig();
  if (artifactProvider instanceof NoneArtifactProvider) {
    logger.warn(
      `Artifact provider is disabled in the configuration, nothing to do.`
    );
    return undefined;
  }

  const outputDirectory = await prepareOutputDirectory(argv);

  const artifacts = await artifactProvider.listArtifactsForRevision(revision);
  if (artifacts.length === 0) {
    logger.info(`No artifacts found for revision ${revision}`);
    return undefined;
  }

  const filesToDownload = argv.all
    ? artifacts.map((ar) => ar.filename)
    : argv.names;
<<<<<<< HEAD
  const nameToArtifact = _.fromPairs(artifacts.map((ar) => [ar.filename, ar]));
=======
  const nameToArtifact = artifacts.reduce(
    (dict, artifact) => {
      dict[artifact.filename] = artifact;
      return dict;
    },
    {} as { [index: string]: RemoteArtifact; }
  );
>>>>>>> db9e8cd4

  logger.info(`Fetching artifacts for revision: ${revision}`);
  for (const name of filesToDownload) {
    logger.info(`Artifact to fetch: "${name}"`);
    const filteredArtifact = nameToArtifact[name];
    if (!filteredArtifact) {
      logger.warn(`Artifact "${name}" was not found`);
      continue;
    }

    const artifactPath = await artifactProvider.downloadArtifact(
      filteredArtifact,
      outputDirectory
    );
    logger.info(`Saved artifact to: ${artifactPath}`);
  }
}

/**
 * Main command handler
 */
export const handler = async (args: {
  [argName: string]: any;
}): Promise<any> => {
  try {
    return await handlerMain(args as ArtifactsDownloadOptions);
  } catch (e) {
    handleGlobalError(e);
  }
};<|MERGE_RESOLUTION|>--- conflicted
+++ resolved
@@ -92,19 +92,12 @@
   }
 
   const filesToDownload = argv.all
-    ? artifacts.map((ar) => ar.filename)
+    ? artifacts.map(ar => ar.filename)
     : argv.names;
-<<<<<<< HEAD
-  const nameToArtifact = _.fromPairs(artifacts.map((ar) => [ar.filename, ar]));
-=======
-  const nameToArtifact = artifacts.reduce(
-    (dict, artifact) => {
-      dict[artifact.filename] = artifact;
-      return dict;
-    },
-    {} as { [index: string]: RemoteArtifact; }
-  );
->>>>>>> db9e8cd4
+  const nameToArtifact = artifacts.reduce((dict, artifact) => {
+    dict[artifact.filename] = artifact;
+    return dict;
+  }, {} as { [index: string]: RemoteArtifact });
 
   logger.info(`Fetching artifacts for revision: ${revision}`);
   for (const name of filesToDownload) {
