import { existsSync, promises as fsPromises } from 'fs';
import { join, relative } from 'path';
import * as shellQuote from 'shell-quote';
import simpleGit, { SimpleGit } from 'simple-git';
import { Arguments, Argv, CommandBuilder } from 'yargs';

import {
  getConfigFileDir,
  getConfiguration,
  DEFAULT_RELEASE_BRANCH_NAME,
  getGlobalGithubConfig,
} from '../config';
import { logger } from '../logger';
import { ChangelogPolicy } from '../schemas/project_config';
import {
  DEFAULT_CHANGELOG_PATH,
  DEFAULT_UNRELEASED_TITLE,
  findChangeset,
  removeChangeset,
  prependChangeset,
} from '../utils/changes';
import {
  ConfigurationError,
  handleGlobalError,
  reportError,
} from '../utils/errors';
import { getDefaultBranch, getGithubClient } from '../utils/githubApi';
import { isDryRun } from '../utils/helpers';
import { formatJson } from '../utils/strings';
import { sleepAsync, spawnProcess } from '../utils/system';
import { isValidVersion, versionToTag } from '../utils/version';

import { handler as publishMainHandler, PublishOptions } from './publish';

export const command = ['prepare NEW-VERSION'];
export const aliases = ['p', 'prerelease', 'prepublish', 'prepare', 'release'];
export const description = '🚢 Prepare a new release branch';

/** Default path to bump-version script, relative to project root */
const DEFAULT_BUMP_VERSION_PATH = join('scripts', 'bump-version.sh');

export const builder: CommandBuilder = (yargs: Argv) =>
  yargs
    .positional('NEW-VERSION', {
      description: 'The new version you want to release',
      type: 'string',
    })
    .option('no-push', {
      default: false,
      description: 'Do not push the release branch',
      type: 'boolean',
    })
    .option('no-git-checks', {
      default: false,
      description: 'Ignore local git changes and unsynchronized remotes',
      type: 'boolean',
    })
    .option('no-changelog', {
      default: false,
      description: 'Do not check for changelog entries',
      type: 'boolean',
    })
    .option('publish', {
      default: false,
      description: 'Run "publish" right after "release"',
      type: 'boolean',
    })
    .check(checkVersionOrPart);

/** Command line options. */
interface ReleaseOptions {
  /** The new version to release */
  newVersion: string;
  /** Do not perform basic git checks */
  noGitChecks: boolean;
  /** Do not check for changelog */
  noChangelog: boolean;
  /** Do not push the newly created release branch */
  noPush: boolean;
  /** Run publish right after */
  publish: boolean;
}

/**
 * Wait for this number of seconds before publishing, if the corresponding
 * flag was specified
 */
const SLEEP_BEFORE_PUBLISH_SECONDS = 30;

/**
 * Checks the provided version argument for validity
 *
 * We check that the argument is either a valid version string, or a valid
 * semantic version part.
 *
 * @param argv Parsed yargs arguments
 * @param _opt A list of options and aliases
 */
function checkVersionOrPart(argv: Arguments<any>, _opt: any): any {
  const version = argv.newVersion;
  if (['major', 'minor', 'patch'].indexOf(version) > -1) {
    throw Error('Version part is not supported yet');
  } else if (isValidVersion(version)) {
    return true;
  } else {
    throw Error(`Invalid version or version part specified: "${version}"`);
  }
}

/**
 * Creates a new local release branch
 *
 * Throws an error if the branch already exists.
 *
 * @param git Local git client
 * @param newVersion Version we are releasing
 * @param releaseBranchPrefix Prefix of the release branch. Defaults to "release".
 */
async function createReleaseBranch(
  git: SimpleGit,
  newVersion: string,
  releaseBranchPrefix?: string
): Promise<string> {
  const branchPrefix = releaseBranchPrefix || DEFAULT_RELEASE_BRANCH_NAME;
  const branchName = `${branchPrefix}/${newVersion}`;

  const branchHead = await git.raw(['show-ref', '--heads', branchName]);

  // in case `show-ref` can't find a branch it returns `null`
  if (branchHead) {
    let errorMsg = `Branch already exists: ${branchName}. `;
    const remoteName = getRemoteName();
    errorMsg +=
      'Run the following commands to delete the branch, and then rerun "prepare":\n';
    errorMsg += `    git branch -D ${branchName}; git push ${remoteName} --delete ${branchName}\n`;
    reportError(errorMsg, logger);
  }

  if (!isDryRun()) {
    await git.checkoutLocalBranch(branchName);
    logger.info(`Created a new release branch: "${branchName}"`);
    logger.info(`Switched to branch "${branchName}"`);
  } else {
    logger.info('[dry-run] Not creating a new release branch');
  }
  return branchName;
}

/**
 * Pushes the release branch to the remote
 *
 * @param git Local git client
 * @param defaultBranch Default branch of the remote repository
 * @param pushFlag If "true", push the release branch
 */
async function pushReleaseBranch(
  git: SimpleGit,
  branchName: string,
  pushFlag = true
): Promise<any> {
  const remoteName = getRemoteName();
  if (pushFlag) {
    logger.info(`Pushing the release branch "${branchName}"...`);
    // TODO check remote somehow
    if (!isDryRun()) {
      await git.push(remoteName, branchName, ['--set-upstream']);
    } else {
      logger.info('[dry-run] Not pushing the release branch.');
    }
  } else {
    logger.info('Not pushing the release branch.');
    logger.info(
      'You can push this branch later using the following command:',
      `  $ git push -u ${remoteName} "${branchName}"`
    );
  }
}

/**
 * Makes a release commit of all uncommitted changes
 *
 * @param git Local git client
 * @param newVersion The version we are releasing
 */
async function commitNewVersion(
  git: SimpleGit,
  newVersion: string
): Promise<any> {
  const message = `release: ${newVersion}`;
  const repoStatus = await git.status();
  if (!(repoStatus.created.length || repoStatus.modified.length)) {
    reportError('Nothing to commit: has the pre-release command done its job?');
  }

  logger.info('Committing the release changes...');
  logger.debug(`Commit message: "${message}"`);
  if (!isDryRun()) {
    await git.commit(message, ['--all']);
  } else {
    logger.info('[dry-run] Not committing the changes.');
  }
}

/**
 * Run an external pre-release command
 *
 * The command usually executes operations for version bumping and might
 * include dependency updates.
 *
 * @param newVersion Version being released
 * @param preReleaseCommand Custom pre-release command
 */
export async function runPreReleaseCommand(
  newVersion: string,
  preReleaseCommand?: string
): Promise<boolean> {
  let sysCommand: string;
  let args: string[];
  if (preReleaseCommand !== undefined && preReleaseCommand.length === 0) {
    // Not running pre-release command
    logger.warn('Not running the pre-release command: no command specified');
    return false;
  } else if (preReleaseCommand) {
    [sysCommand, ...args] = shellQuote.parse(preReleaseCommand) as string[];
  } else {
    sysCommand = '/bin/bash';
    args = [DEFAULT_BUMP_VERSION_PATH];
  }
  args = [...args, '', newVersion];
  logger.info(`Running the pre-release command...`);
  const additionalEnv = {
    CRAFT_NEW_VERSION: newVersion,
    CRAFT_OLD_VERSION: '',
  };
  await spawnProcess(sysCommand, args, {
    env: { ...process.env, ...additionalEnv },
  });
  return true;
}

/**
 * Checks that it is safe to perform the release right now
 *
 * @param git Local git client
 * @param defaultBranch Default branch of the remote repository
 * @param checkGitStatus Set to true to enable the check
 */
async function checkGitState(
  git: SimpleGit,
  defaultBranch: string,
  checkGitStatus = true
): Promise<void> {
  if (!checkGitStatus) {
    logger.warn('Not checking the status of the local repository');
    return;
  }

  logger.info('Checking the local repository status...');
  const isRepo = await git.checkIsRepo();
  if (!isRepo) {
    throw new ConfigurationError('Not a git repository!');
  }
  const repoStatus = await git.status();
  logger.debug('Repository status:', formatJson(repoStatus));

  // Check that we are on master
  // TODO check what's here when we are in a detached state
  const currentBranch = repoStatus.current;
  if (defaultBranch !== currentBranch) {
    reportError(
      `Please switch to your default branch (${defaultBranch}) first`
    );
  }
  if (
    repoStatus.conflicted.length ||
    repoStatus.created.length ||
    repoStatus.deleted.length ||
    repoStatus.modified.length ||
    repoStatus.renamed.length ||
    repoStatus.staged.length
  ) {
    reportError(
      'Your repository is in a dirty state. ' +
        'Please stash or commit the pending changes.',
      logger
    );
  }

  if (repoStatus.ahead > 0) {
    reportError(
      `Your repository has unpushed changes: the current branch is ${repoStatus.ahead} commits ahead.`,
      logger
    );
  }
}

/**
 * Run the "publish" step and terminate the process.
 *
 * This function will never return: it terminates the process with the
 * corresponding error code after publishing is done.
 *
 * @param newVersion Version to publish
 */
async function execPublish(newVersion: string): Promise<never> {
  logger.info('Running the "publish" command...');
  const publishOptions: PublishOptions = {
    keepBranch: false,
    keepDownloads: false,
    newVersion,
    noMerge: false,
    noStatusCheck: false,
  };
  logger.info(
    `Sleeping for ${SLEEP_BEFORE_PUBLISH_SECONDS} seconds before publishing...`
  );
  if (!isDryRun()) {
    await sleepAsync(SLEEP_BEFORE_PUBLISH_SECONDS * 1000);
  } else {
    logger.info('[dry-run] Not wasting time on sleep');
  }

  try {
    await publishMainHandler(publishOptions);
    process.exit(0);
  } catch (e) {
    logger.error(e);
    logger.error(
      'There was an error running "publish". Fix the issue and run the command manually:',
      `  $ craft publish ${newVersion}`
    );
    throw e;
  }
  throw new Error('Unreachable');
}

/**
 * Checks that there is no corresponding git tag for the given version
 *
 * @param git Local git client
 * @param newVersion Version we're about to release
 * @param checkGitStatus Set to true to enable the check
 */
async function checkForExistingTag(
  git: SimpleGit,
  newVersion: string,
  checkGitStatus = true
): Promise<void> {
  if (!checkGitStatus) {
    logger.warn('Not checking if the version (git tag) already exists');
  }

  const gitTag = versionToTag(newVersion);
  const existingTags = await git.tags();
  if (existingTags.all.indexOf(gitTag) > -1) {
    reportError(`Git tag "${gitTag}" already exists!`);
  }
  logger.debug(`Git tag ${gitTag} does not exist yet.`);
}

/**
 * Checks changelog entries in accordance with the provided changelog policy.
 *
 * @param newVersion The new version we are releasing
 * @param changelogPolicy One of the changelog policies, such as "none", "simple", etc.
 * @param changelogPath Path to the changelog file
 */
async function prepareChangelog(
  newVersion: string,
  changelogPolicy: ChangelogPolicy = ChangelogPolicy.None,
  changelogPath: string = DEFAULT_CHANGELOG_PATH
): Promise<void> {
  if (changelogPolicy === ChangelogPolicy.None) {
    logger.debug(
      `Changelog policy is set to "${changelogPolicy}", nothing to do.`
    );
    return;
  } else if (
    changelogPolicy !== ChangelogPolicy.Auto &&
    changelogPolicy !== ChangelogPolicy.Simple
  ) {
    throw new ConfigurationError(
      `Invalid changelog policy: "${changelogPolicy}"`
    );
  }

  logger.info('Checking the changelog...');
  logger.debug(`Changelog policy: "${changelogPolicy}".`);

  const relativePath = relative('', changelogPath);
  if (relativePath.startsWith('.')) {
    throw new ConfigurationError(`Invalid changelog path: "${changelogPath}"`);
  }

  if (!existsSync(relativePath)) {
    throw new ConfigurationError(
      `Changelog does not exist: "${changelogPath}"`
    );
  }

  let changelogString = (await fsPromises.readFile(relativePath)).toString();
  logger.debug(`Changelog path: ${relativePath}`);

  let changeset = findChangeset(
    changelogString,
    newVersion,
    changelogPolicy === ChangelogPolicy.Auto
  );
  switch (changelogPolicy) {
    case ChangelogPolicy.Auto:
      // eslint-disable-next-line no-case-declarations
      let replaceSection;
      if (!changeset) {
        changeset = { name: newVersion, body: '' };
      }
      if (!changeset.body) {
        replaceSection = changeset.name;
      }
      if (changeset.name === DEFAULT_UNRELEASED_TITLE) {
        replaceSection = changeset.name;
        changeset.name = newVersion;
      }
      logger.debug(
        `Updating the changelog file for the new version: ${newVersion}`
      );

      if (replaceSection) {
        changelogString = removeChangeset(changelogString, replaceSection);
        changelogString = prependChangeset(changelogString, changeset);
      }

      if (!isDryRun()) {
        await fsPromises.writeFile(relativePath, changelogString);
      } else {
        logger.info('[dry-run] Not updating changelog file.');
        logger.debug(`New changelog:\n${changelogString}`);
      }

      break;
    default:
      if (!changeset?.body) {
        throw new ConfigurationError(
          `No changelog entry found for version "${newVersion}"`
        );
      }
  }

  logger.debug(`Changelog entry found:\n"""\n${changeset.body}\n"""`);
}

/**
 * Switches to the default branch of the repo
 *
 * @param git Local git client
 * @param defaultBranch Default branch of the remote repository
 */
async function switchToDefaultBranch(
  git: SimpleGit,
  defaultBranch: string
): Promise<void> {
  const repoStatus = await git.status();
  if (repoStatus.current === defaultBranch) {
    return;
  }
  logger.info(`Switching back to the default branch (${defaultBranch})...`);
  if (!isDryRun()) {
    await git.checkout(defaultBranch);
  } else {
    logger.info('[dry-run] Not switching branches.');
  }
}

/**
 * Body of 'prepare' command
 *
 * @param argv Command-line arguments
 */
export async function releaseMain(argv: ReleaseOptions): Promise<any> {
<<<<<<< HEAD
  logger.debug('Argv: ', JSON.stringify(argv));
=======
  checkMinimalConfigVersion();
>>>>>>> bbe3c1ec

  // Get repo configuration
  const config = getConfiguration();
  const githubConfig = await getGlobalGithubConfig();

  // Move to the directory where the config file is located
  const configFileDir = getConfigFileDir() || '.';
  process.chdir(configFileDir);
  logger.debug(`Working directory:`, process.cwd());

  const newVersion = argv.newVersion;

  const git = simpleGit(configFileDir);

  // Get some information about the Github project
  const githubClient = getGithubClient();
  const defaultBranch = await getDefaultBranch(
    githubClient,
    githubConfig.owner,
    githubConfig.repo
  );
  logger.debug(`Default branch for the repo:`, defaultBranch);

  // Check that we're in an acceptable state for the release
  await checkGitState(git, defaultBranch, !argv.noGitChecks);

  // Check whether the version/tag already exists
  await checkForExistingTag(git, newVersion, !argv.noGitChecks);

  // Check & update the changelog
  await prepareChangelog(
    newVersion,
    argv.noChangelog ? ChangelogPolicy.None : config.changelogPolicy,
    config.changelog
  );

  logger.info(`Preparing to release the version: ${newVersion}`);

  // Create a new release branch and check it out. Throw an error if it already
  // exists.
  const branchName = await createReleaseBranch(
    git,
    newVersion,
    config.releaseBranchPrefix
  );

  // Run a pre-release script (e.g. for version bumping)
  const preReleaseCommandRan = await runPreReleaseCommand(
    newVersion,
    config.preReleaseCommand
  );

  if (preReleaseCommandRan) {
    // Commit the pending changes
    await commitNewVersion(git, newVersion);
  } else {
    logger.debug('Not committing anything since preReleaseCommand is empty.');
  }

  // Push the release branch
  await pushReleaseBranch(git, branchName, !argv.noPush);

  logger.info(
    `View diff at: https://github.com/${githubConfig.owner}/${githubConfig.repo}/compare/${branchName}`
  );

  if (argv.publish) {
    logger.success(`Release branch "${branchName}" has been pushed.`);
    await execPublish(newVersion);
  } else {
    logger.success(
      'Done. Do not forget to run "craft publish" to publish the artifacts:',
      `  $ craft publish ${newVersion}`
    );
  }

  await switchToDefaultBranch(git, defaultBranch);
}

/**
 * Gets Git remote name to use
 *
 * @returns Git remote name from environment or default
 */
function getRemoteName(): string {
  return process.env.CRAFT_REMOTE || 'origin';
}

export const handler = async (args: {
  [argName: string]: any;
}): Promise<void> => {
  try {
    return await releaseMain(args as ReleaseOptions);
  } catch (e) {
    handleGlobalError(e);
  }
};<|MERGE_RESOLUTION|>--- conflicted
+++ resolved
@@ -476,12 +476,6 @@
  * @param argv Command-line arguments
  */
 export async function releaseMain(argv: ReleaseOptions): Promise<any> {
-<<<<<<< HEAD
-  logger.debug('Argv: ', JSON.stringify(argv));
-=======
-  checkMinimalConfigVersion();
->>>>>>> bbe3c1ec
-
   // Get repo configuration
   const config = getConfiguration();
   const githubConfig = await getGlobalGithubConfig();
