import type { SimpleGit } from 'simple-git';
import { readFileSync } from 'fs';
import { join } from 'path';
import { load } from 'js-yaml';
import { logger } from '../logger';

import {
  getConfigFileDir,
  getGlobalGitHubConfig,
  getChangelogConfig,
} from '../config';
import { getChangesSince } from './git';
import { getGitHubClient } from './githubApi';
import { getVersion } from './version';

/** Information about the current (unmerged) PR to inject into changelog */
export interface CurrentPRInfo {
  number: number;
  title: string;
  body: string;
  author: string;
  labels: string[];
  /** Base branch ref (e.g., "master") for computing merge base */
  baseRef: string;
}

/**
 * Fetches PR details from GitHub API by PR number.
 *
 * @param prNumber The PR number to fetch
 * @returns PR info
 * @throws Error if PR cannot be fetched
 */
async function fetchPRInfo(prNumber: number): Promise<CurrentPRInfo> {
  const { repo, owner } = await getGlobalGitHubConfig();
  const github = getGitHubClient();

  const { data: pr } = await github.pulls.get({
    owner,
    repo,
    pull_number: prNumber,
  });

  const { data: labels } = await github.issues.listLabelsOnIssue({
    owner,
    repo,
    issue_number: prNumber,
  });

  return {
    number: prNumber,
    title: pr.title,
    body: pr.body ?? '',
    author: pr.user?.login ?? '',
    labels: labels.map(l => l.name),
    baseRef: pr.base.ref,
  };
}

/**
 * Version bump types.
 */
export type BumpType = 'major' | 'minor' | 'patch';

/**
 * Version bump type priorities (lower number = higher priority).
 * Used for determining the highest bump type from commits.
 */
export const BUMP_TYPES: Map<BumpType, number> = new Map([
  ['major', 0],
  ['minor', 1],
  ['patch', 2],
]);

/**
 * Type guard to check if a string is a valid BumpType.
 */
export function isBumpType(value: string): value is BumpType {
  return BUMP_TYPES.has(value as BumpType);
}

/**
 * Path to the changelog file in the target repository
 */
export const DEFAULT_CHANGELOG_PATH = 'CHANGELOG.md';
export const DEFAULT_UNRELEASED_TITLE = 'Unreleased';
export const SKIP_CHANGELOG_MAGIC_WORD = '#skip-changelog';
export const BODY_IN_CHANGELOG_MAGIC_WORD = '#body-in-changelog';
const DEFAULT_CHANGESET_BODY = '- No documented changes.';
const VERSION_HEADER_LEVEL = 2;
const SUBSECTION_HEADER_LEVEL = VERSION_HEADER_LEVEL + 1;
const SCOPE_HEADER_LEVEL = SUBSECTION_HEADER_LEVEL + 1;
const MAX_COMMITS_PER_QUERY = 50;
const MAX_LEFTOVERS = 24;

// Ensure subsections are nested under version headers otherwise we won't be
// able to find them and put on GitHub releases.
if (SUBSECTION_HEADER_LEVEL <= VERSION_HEADER_LEVEL) {
  throw new Error('Subsection headers should nest under version headers!');
}
/**
 * A single changeset with name and description
 */
export interface Changeset {
  /** The name of this changeset */
  name: string;
  /** The markdown body describing the changeset */
  body: string;
}

/**
 * A changeset location based on RegExpExecArrays
 */
export interface ChangesetLoc {
  start: RegExpExecArray;
  end: RegExpExecArray | null;
  padding: string;
}

function escapeMarkdownPound(text: string): string {
  return text.replace(/#/g, '&#35;');
}

function markdownHeader(level: number, text: string): string {
  const prefix = new Array(level + 1).join('#');
  return `${prefix} ${escapeMarkdownPound(text)}`;
}

function escapeLeadingUnderscores(text: string): string {
  return text.replace(/(^| )_/, '$1\\_');
}

/**
 * Extracts the scope from a conventional commit title.
 * For example: "feat(api): add endpoint" returns "api"
 * Returns normalized scope (lowercase, dashes and underscores unified) or null if no scope found.
 */
export function extractScope(title: string): string | null {
  // Match conventional commit format: type(scope): message
  // Also handles breaking change indicator: type(scope)!: message
  const match = title.match(/^\w+\(([^)]+)\)!?:/);
  if (match && match[1]) {
    // Normalize: lowercase and replace dashes/underscores with a common separator
    return match[1].toLowerCase().replace(/[-_]/g, '-');
  }
  return null;
}

/**
 * Formats a scope name to title case for display.
 * Converts dashes and underscores to spaces, capitalizes first letter of each word.
 * For example: "my-component" becomes "My Component"
 */
export function formatScopeTitle(scope: string): string {
  return scope
    .replace(/[-_]/g, ' ')
    .replace(/\b\w/g, char => char.toUpperCase());
}

/**
 * Represents a single changelog entry item, which may have nested sub-items
 */
export interface ChangelogEntryItem {
  /** The main text of the changelog entry */
  text: string;
  /** Optional nested content (e.g., sub-bullets) to be indented under this entry */
  nestedContent?: string;
}

/**
 * Extracts the "Changelog Entry" section from a PR description and parses it into structured entries.
 * This allows PR authors to override the default changelog entry (which is the PR title)
 * with custom text that's more user-facing and detailed.
 * 
 * Looks for a markdown heading (either ### or ##) with the text "Changelog Entry"
 * and extracts the content until the next heading of the same or higher level.
 * 
 * Parsing rules:
 * - Multiple top-level bullets (-, *, +) become separate changelog entries
 * - Plain text (no bullets) becomes a single entry
 * - Nested bullets are preserved as nested content under their parent entry
 * - Only content within the "Changelog Entry" section is included
 * 
 * @param prBody The PR description/body text
 * @returns Array of changelog entry items, or null if no "Changelog Entry" section is found
 */
export function extractChangelogEntry(prBody: string | null | undefined): ChangelogEntryItem[] | null {
  if (!prBody) {
    return null;
  }

  // Match markdown headings (## or ###) followed by "Changelog Entry" (case-insensitive)
  // This matches both with and without the # at the end (e.g., "## Changelog Entry ##" or "## Changelog Entry")
  const headerRegex = /^#{2,3}\s+Changelog Entry\s*(?:#{2,3})?\s*$/im;
  const match = prBody.match(headerRegex);
  
  if (!match || match.index === undefined) {
    return null;
  }

  // Find the start of the content (after the heading line)
  const startIndex = match.index + match[0].length;
  const restOfBody = prBody.slice(startIndex);

  // Find the next heading of level 2 or 3 (## or ###)
  const nextHeaderMatch = restOfBody.match(/^#{2,3}\s+/m);
  const endIndex = nextHeaderMatch?.index ?? restOfBody.length;

  // Extract and trim the content
  const content = restOfBody.slice(0, endIndex).trim();
  
  // Return null if the section is empty
  if (!content) {
    return null;
  }

  // Parse the content into structured entries
  return parseChangelogContent(content);
}

/**
 * Parses changelog content into structured entries.
 * Handles multiple top-level bullets and nested content.
 */
function parseChangelogContent(content: string): ChangelogEntryItem[] {
  // First, check if the content has any bullet points at all
  const hasTopLevelBullets = /^(\s{0,3})[-*+]\s+/m.test(content);
  const hasIndentedBullets = /^(\s{4,}|\t+)[-*+]\s+/m.test(content);
  
  // If no bullets found at all, treat entire content as a single entry
  if (!hasTopLevelBullets && !hasIndentedBullets) {
    return [{
      text: content.trim(),
    }];
  }

  const lines = content.split('\n');
  const entries: ChangelogEntryItem[] = [];
  let currentEntry: ChangelogEntryItem | null = null;
  let nestedLines: string[] = [];

  for (const line of lines) {
    // Match top-level bullets (-, *, or + at the start of line, possibly with leading spaces)
    const topLevelBulletMatch = line.match(/^(\s{0,3})[-*+]\s+(.+)$/);
    
    if (topLevelBulletMatch) {
      // Save previous entry if exists
      if (currentEntry) {
        if (nestedLines.length > 0) {
          currentEntry.nestedContent = nestedLines.join('\n');
          nestedLines = [];
        }
        entries.push(currentEntry);
      }
      
      // Start new entry
      currentEntry = {
        text: topLevelBulletMatch[2].trim(),
      };
    } else if (currentEntry) {
      // Check if this is a nested bullet (more than 3 spaces of indentation, or tab)
      const nestedMatch = line.match(/^(\s{4,}|\t+)[-*+]\s+(.+)$/);
      if (nestedMatch) {
        nestedLines.push(`  ${nestedMatch[2].trim()}`);
      } else if (line.trim()) {
        // Non-empty line that's not a bullet - could be continuation text or nested content
        // Add to nested content if it has any indentation or follows other nested content
        if (nestedLines.length > 0 || line.match(/^\s+/)) {
          nestedLines.push(line.trimEnd());
        }
      }
    } else {
      // No current entry yet - check if this is a paragraph that might have nested bullets after it
      if (line.trim() && !line.match(/^(\s{4,}|\t+)[-*+]\s+/)) {
        // Non-indented, non-bullet line - start a new entry
        currentEntry = {
          text: line.trim(),
        };
      }
    }
  }

  // Save the last entry
  if (currentEntry) {
    if (nestedLines.length > 0) {
      currentEntry.nestedContent = nestedLines.join('\n');
    }
    entries.push(currentEntry);
  }

  // If we have indented bullets but no entries, treat entire content as a single entry
  if (entries.length === 0 && content.trim()) {
    return [{
      text: content.trim(),
    }];
  }

  return entries;
}

/**
 * Extracts a specific changeset from a markdown document
 *
 * The changes are bounded by a header preceding the changes and an optional
 * header at the end. If the latter is omitted, the markdown document will be
 * read until its end. The title of the changes will be extracted from the
 * given header.
 *
 * @param markdown The full changelog markdown
 * @param location The start & end location for the section
 * @returns The extracted changes
 */
function extractChangeset(markdown: string, location: ChangesetLoc): Changeset {
  const start = location.start.index + location.start[0].length;
  const end = location.end ? location.end.index : undefined;
  const body = markdown.substring(start, end).trim();
  const name = (location.start[2] || location.start[3])
    .replace(/\(.*\)$/, '')
    .trim();
  return { name, body };
}

/**
 * Locates and returns a changeset section with the title passed in header.
 * Supports an optional "predicate" callback used to compare the expected title
 * and the title found in text. Useful for normalizing versions.
 *
 * @param markdown The full changelog markdown
 * @param predicate A callback that takes the found title and returns true if
 *                  this is a match, false otherwise
 * @returns A ChangesetLoc object where "start" has the matche for the header,
 *          and "end" has the match for the next header so the contents
 *          inbetween can be extracted
 */
function locateChangeset(
  markdown: string,
  predicate: (match: string) => boolean
): ChangesetLoc | null {
  const HEADER_REGEX = new RegExp(
    `^( *)(?:#{${VERSION_HEADER_LEVEL}} +([^\\n]+?) *(?:#{${VERSION_HEADER_LEVEL}})?|([^\\n]+)\\n *(?:-){2,}) *(?:\\n+|$)`,
    'gm'
  );

  for (
    let match = HEADER_REGEX.exec(markdown);
    match !== null;
    match = HEADER_REGEX.exec(markdown)
  ) {
    const matchedTitle = match[2] || match[3];
    if (predicate(matchedTitle)) {
      const padSize = match?.[1]?.length || 0;
      return {
        end: HEADER_REGEX.exec(markdown),
        start: match,
        padding: new Array(padSize + 1).join(' '),
      };
    }
  }
  return null;
}

/**
 * Searches for a changeset within the given markdown
 *
 * We support two formats at the moment:
 *    ## 1.2.3
 * and
 *    1.2.3
 *    -----
 *
 * @param markdown The markdown containing the changeset
 * @param tag A git tag containing a version number
 * @param [fallbackToUnreleased=false] Whether to fallback to "unreleased" when
 *        tag is not found
 * @returns The changeset if found; otherwise null
 */
export function findChangeset(
  markdown: string,
  tag: string,
  fallbackToUnreleased = false
): Changeset | null {
  const version = getVersion(tag);
  if (version === null) {
    return null;
  }

  let changesetLoc = locateChangeset(
    markdown,
    match => getVersion(match) === version
  );
  if (!changesetLoc && fallbackToUnreleased) {
    changesetLoc = locateChangeset(
      markdown,
      match => match === DEFAULT_UNRELEASED_TITLE
    );
  }

  return changesetLoc ? extractChangeset(markdown, changesetLoc) : null;
}

/**
 * Removes a given changeset from the provided markdown and returns the modified markdown
 * @param markdown The markdown containing the changeset
 * @param header The header of the changeset to-be-removed
 * @returns The markdown string without the changeset with the provided header
 */
export function removeChangeset(markdown: string, header: string): string {
  const location = locateChangeset(markdown, match => match === header);
  if (!location) {
    return markdown;
  }

  const start = location.start.index;
  const end = location.end?.index ?? markdown.length;
  return markdown.slice(0, start) + markdown.slice(end);
}

/**
 * Prepends a changeset to the provided markdown text and returns the result.
 * It tries to prepend before the first ever changeset header, to keep any
 * higher-level content intact and in order. If none found, then the changeset
 * is *appended* instead.
 *
 * @param markdown The markdown that will be prepended
 * @param changeset The changeset data to prepend to
 * @returns The markdown string with the changeset prepedend before the top-most
 *          existing changeset.
 */
export function prependChangeset(
  markdown: string,
  changeset: Changeset
): string {
  // Try to locate the top-most non-empty header, no matter what is inside
  const { start, padding } = locateChangeset(markdown, Boolean) || {
    padding: '',
  };
  const body = changeset.body || `${padding}${DEFAULT_CHANGESET_BODY}`;
  let header;
  if (start?.[3]) {
    const underline = new Array(changeset.name.length + 1).join('-');
    header = `${changeset.name}\n${underline}`;
  } else {
    header = markdownHeader(VERSION_HEADER_LEVEL, changeset.name);
  }
  const newSection = `${padding}${header}\n\n${body.replace(
    /^/gm,
    padding
  )}\n\n`;
  const startIdx = start?.index ?? markdown.length;

  return markdown.slice(0, startIdx) + newSection + markdown.slice(startIdx);
}

interface PullRequest {
  author?: string;
  number: string;
  hash: string;
  body: string;
  title: string;
  /** Whether this entry should be highlighted in output */
  highlight?: boolean;
}

interface Commit {
  author?: string;
  hash: string;
  title: string;
  body: string;
  hasPRinTitle: boolean;
  pr: string | null;
  prTitle?: string | null;
  prBody?: string | null;
  labels: string[];
  category: string | null;
  /** Whether this entry should be highlighted in output */
  highlight?: boolean;
<<<<<<< HEAD
}

/**
 * Raw commit/PR info before categorization.
 * This is the input to the categorization step.
 */
interface RawCommitInfo {
  hash: string;
  title: string;
  body: string;
  author?: string;
  pr?: string;
  prTitle?: string;
  prBody?: string;
  labels: string[];
  /** Whether this entry should be highlighted in output */
  highlight?: boolean;
}

/**
=======
}

/**
 * Raw commit/PR info before categorization.
 * This is the input to the categorization step.
 */
interface RawCommitInfo {
  hash: string;
  title: string;
  body: string;
  author?: string;
  pr?: string;
  prTitle?: string;
  prBody?: string;
  labels: string[];
  /** Whether this entry should be highlighted in output */
  highlight?: boolean;
}

/**
>>>>>>> 771c4137
 * Valid semver bump types for auto-versioning
 */
export type SemverBumpType = 'major' | 'minor' | 'patch';

/**
 * Release configuration structure matching GitHub's release.yml format
 */
export interface ReleaseConfigCategory {
  title: string;
  labels?: string[];
  commit_patterns?: string[];
  /** Semver bump type when commits match this category (for auto-versioning) */
  semver?: SemverBumpType;
  exclude?: {
    labels?: string[];
    authors?: string[];
  };
}

export interface ReleaseConfig {
  changelog?: {
    exclude?: {
      labels?: string[];
      authors?: string[];
    };
    categories?: ReleaseConfigCategory[];
  };
}

/**
 * Default release configuration based on conventional commits
 * Used when .github/release.yml doesn't exist
 */
export const DEFAULT_RELEASE_CONFIG: ReleaseConfig = {
  changelog: {
    exclude: {
      labels: ['skip-changelog'],
    },
    categories: [
      {
        title: 'Breaking Changes 🛠',
        commit_patterns: ['^\\w+(?:\\([^)]+\\))?!:'],
        semver: 'major',
      },
      {
        title: 'New Features ✨',
        commit_patterns: ['^feat\\b'],
        semver: 'minor',
      },
      {
        title: 'Bug Fixes 🐛',
        commit_patterns: ['^fix\\b'],
        semver: 'patch',
      },
      {
        title: 'Documentation 📚',
        commit_patterns: ['^docs?\\b'],
        semver: 'patch',
      },
      {
        title: 'Build / dependencies / internal 🔧',
        commit_patterns: ['^(?:build|refactor|meta|chore|ci|ref|perf)\\b'],
        semver: 'patch',
      },
    ],
  },
};

/**
 * Normalized release config with Sets for efficient lookups
 * All fields are non-optional - use empty sets/arrays when not present
 */
export interface NormalizedReleaseConfig {
  changelog: {
    exclude: {
      labels: Set<string>;
      authors: Set<string>;
    };
    categories: NormalizedCategory[];
  };
}

export interface NormalizedCategory {
  title: string;
  labels: string[];
  commitLogPatterns: RegExp[];
  /** Semver bump type when commits match this category (for auto-versioning) */
  semver?: SemverBumpType;
  exclude: {
    labels: Set<string>;
    authors: Set<string>;
  };
}

type CategoryWithPRs = {
  title: string;
  scopeGroups: Map<string | null, PullRequest[]>;
};

/**
 * Reads and parses .github/release.yml from the repository root
 * @returns Parsed release configuration, or the default config if file doesn't exist
 */
export function readReleaseConfig(): ReleaseConfig {
  const configFileDir = getConfigFileDir();
  if (!configFileDir) {
    return DEFAULT_RELEASE_CONFIG;
  }

  const releaseConfigPath = join(configFileDir, '.github', 'release.yml');
  try {
    const fileContents = readFileSync(releaseConfigPath, 'utf8');
    const config = load(fileContents) as ReleaseConfig;
    return config;
  } catch (error: any) {
    if (error.code === 'ENOENT') {
      // File doesn't exist, return default config
      return DEFAULT_RELEASE_CONFIG;
    }
    logger.warn(
      `Failed to read release config from ${releaseConfigPath}:`,
      error
    );
    return DEFAULT_RELEASE_CONFIG;
  }
}

/**
 * Normalizes the release config by converting arrays to Sets and compiling regex patterns
 */
export function normalizeReleaseConfig(
  config: ReleaseConfig
): NormalizedReleaseConfig | null {
  if (!config?.changelog) {
    return null;
  }

  const normalized: NormalizedReleaseConfig = {
    changelog: {
      exclude: {
        labels: new Set<string>(),
        authors: new Set<string>(),
      },
      categories: [],
    },
  };

  if (config.changelog.exclude) {
    if (
      config.changelog.exclude.labels &&
      config.changelog.exclude.labels.length > 0
    ) {
      normalized.changelog.exclude.labels = new Set(
        config.changelog.exclude.labels
      );
    }
    if (
      config.changelog.exclude.authors &&
      config.changelog.exclude.authors.length > 0
    ) {
      normalized.changelog.exclude.authors = new Set(
        config.changelog.exclude.authors
      );
    }
  }

  if (Array.isArray(config.changelog.categories)) {
    normalized.changelog.categories = config.changelog.categories.map(
      category => {
        const normalizedCategory: NormalizedCategory = {
          title: category.title,
          labels:
            category.labels && category.labels.length > 0
              ? category.labels
              : [],
          commitLogPatterns: (category.commit_patterns || [])
            .map(pattern => {
              try {
                return new RegExp(pattern, 'i');
              } catch {
                logger.warn(
                  `Invalid regex pattern in release config: ${pattern}`
                );
                return null;
              }
            })
            .filter((r): r is RegExp => r !== null),
          semver: category.semver,
          exclude: {
            labels: new Set<string>(),
            authors: new Set<string>(),
          },
        };

        if (category.exclude) {
          if (category.exclude.labels && category.exclude.labels.length > 0) {
            normalizedCategory.exclude.labels = new Set(
              category.exclude.labels
            );
          }
          if (category.exclude.authors && category.exclude.authors.length > 0) {
            normalizedCategory.exclude.authors = new Set(
              category.exclude.authors
            );
          }
        }

        return normalizedCategory;
      }
    );
  }

  return normalized;
}

/**
 * Checks if a PR should be excluded globally based on release config
 */
<<<<<<< HEAD
=======
/**
 * Checks if a PR should be excluded globally based on:
 * 1. The #skip-changelog magic word in the body (commit body or PR body)
 * 2. Excluded labels from release config
 * 3. Excluded authors from release config
 *
 * @param labels Set of labels on the PR
 * @param author Author of the PR
 * @param config Normalized release config
 * @param body Optional body text to check for magic word
 * @returns true if the PR should be excluded
 */
>>>>>>> 771c4137
export function shouldExcludePR(
  labels: Set<string>,
  author: string | undefined,
  config: NormalizedReleaseConfig | null,
  body?: string
): boolean {
  // Check for magic word in body
  if (body?.includes(SKIP_CHANGELOG_MAGIC_WORD)) {
    return true;
  }

  if (!config?.changelog) {
    return false;
  }

  const { exclude } = config.changelog;

  for (const excludeLabel of exclude.labels) {
    if (labels.has(excludeLabel)) {
      return true;
    }
  }

  if (author && exclude.authors.has(author)) {
    return true;
  }

  return false;
}

/**
 * Checks if the current PR should be skipped from the changelog entirely.
 * Convenience wrapper around shouldExcludePR that loads config automatically.
 *
 * @param prInfo The current PR info
 * @returns true if the PR should be skipped
 */
export function shouldSkipCurrentPR(prInfo: CurrentPRInfo): boolean {
  const rawConfig = readReleaseConfig();
  const releaseConfig = normalizeReleaseConfig(rawConfig);
  const labels = new Set(prInfo.labels);

  return shouldExcludePR(labels, prInfo.author, releaseConfig, prInfo.body);
}

/**
 * Determines the version bump type for a PR based on its labels and title.
 * This is used to determine the release version even for PRs that are
 * excluded from the changelog (e.g., via #skip-changelog).
 *
 * @param prInfo The current PR info
 * @returns The bump type (major, minor, patch) or null if no match
 */
export function getBumpTypeForPR(prInfo: CurrentPRInfo): BumpType | null {
  const rawConfig = readReleaseConfig();
  const releaseConfig = normalizeReleaseConfig(rawConfig);
  const labels = new Set(prInfo.labels);

  const matchedCategory = matchCommitToCategory(
    labels,
    prInfo.author,
    prInfo.title.trim(),
    releaseConfig
  );

  return matchedCategory?.semver ?? null;
}

/**
 * Checks if a category excludes the given PR based on labels and author
 */
export function isCategoryExcluded(
  category: NormalizedCategory,
  labels: Set<string>,
  author: string | undefined
): boolean {
  if (labels.size > 0) {
    for (const excludeLabel of category.exclude.labels) {
      if (labels.has(excludeLabel)) {
        return true;
      }
    }
  }

  if (author && category.exclude.authors.has(author)) {
    return true;
  }

  return false;
}

/**
 * Matches a PR's labels or commit title to a category from release config.
 * Labels take precedence over commit log pattern matching.
 * Category-level exclusions are checked here - they exclude the PR from matching this specific category,
 * allowing it to potentially match other categories or fall through to "Other"
 * @returns The matched category or null if no match or excluded from all categories
 */
export function matchCommitToCategory(
  labels: Set<string>,
  author: string | undefined,
  title: string,
  config: NormalizedReleaseConfig | null
): NormalizedCategory | null {
  if (!config?.changelog || config.changelog.categories.length === 0) {
    return null;
  }

  const regularCategories: NormalizedCategory[] = [];
  let wildcardCategory: NormalizedCategory | null = null;

  for (const category of config.changelog.categories) {
    // A category is valid if it has labels OR commit_patterns
    if (
      category.labels.length === 0 &&
      category.commitLogPatterns.length === 0
    ) {
      continue;
    }

    if (category.labels.includes('*')) {
      wildcardCategory = category;
      continue;
    }

    regularCategories.push(category);
  }

  // First pass: try label matching (skip if no labels)
  if (labels.size > 0) {
    for (const category of regularCategories) {
      const matchesCategory = category.labels.some(label => labels.has(label));
      if (matchesCategory && !isCategoryExcluded(category, labels, author)) {
        return category;
      }
    }
  }

  // Second pass: try commit_patterns matching
  for (const category of regularCategories) {
    const matchesPattern = category.commitLogPatterns.some(re =>
      re.test(title)
    );
    if (matchesPattern && !isCategoryExcluded(category, labels, author)) {
      return category;
    }
  }

  if (wildcardCategory) {
    if (isCategoryExcluded(wildcardCategory, labels, author)) {
      return null;
    }
    return wildcardCategory;
  }

  return null;
}

// This is set to 8 since GitHub and GitLab prefer that over the default 7 to
// avoid collisions.
const SHORT_SHA_LENGTH = 8;

interface ChangelogEntry {
  title: string;
  author?: string;
  prNumber?: string;
  hash: string;
  body?: string;
  /** Base URL for the repository, e.g. https://github.com/owner/repo */
  repoUrl: string;
  /** Whether this entry should be highlighted (rendered as blockquote) */
  highlight?: boolean;
}

/**
 * Formats a single changelog entry with consistent full markdown link format.
 * Format: `- Title by @author in [#123](pr-url)` or `- Title in [abcdef12](commit-url)`
 * When highlight is true, the entry is prefixed with `> ` (blockquote).
 */
function formatChangelogEntry(entry: ChangelogEntry): string {
  let title = entry.title;

  // Strip PR number suffix like "(#123)" since we add the link separately
  if (entry.prNumber) {
    const prSuffix = `(#${entry.prNumber})`;
    if (title.endsWith(prSuffix)) {
      title = title.slice(0, -prSuffix.length).trimEnd();
    }
  }
  title = escapeLeadingUnderscores(title);

  let text = `- ${title}`;

  if (entry.prNumber) {
    // Full markdown link format for PRs
    const prLink = `${entry.repoUrl}/pull/${entry.prNumber}`;
    if (entry.author) {
      text += ` by @${entry.author} in [#${entry.prNumber}](${prLink})`;
    } else {
      text += ` in [#${entry.prNumber}](${prLink})`;
    }
  } else {
    // Commits without PRs: link to commit
    const shortHash = entry.hash.slice(0, SHORT_SHA_LENGTH);
    const commitLink = `${entry.repoUrl}/commit/${entry.hash}`;
    if (entry.author) {
      text += ` by @${entry.author} in [${shortHash}](${commitLink})`;
    } else {
      text += ` in [${shortHash}](${commitLink})`;
    }
  }

  // Add body content
  // Two cases: 1) legacy magic word behavior, 2) nested content from structured changelog entries
  if (entry.body) {
    if (entry.body.includes(BODY_IN_CHANGELOG_MAGIC_WORD)) {
      // Legacy behavior: extract and format body with magic word
      const body = entry.body.replace(BODY_IN_CHANGELOG_MAGIC_WORD, '').trim();
      if (body) {
        text += `\n  ${body}`;
      }
    } else if (entry.body.trim()) {
      // New behavior: nested content from parsed changelog entries
      // Don't trim() before splitting to preserve indentation on all lines
      const lines = entry.body.split('\n');
      for (const line of lines) {
        // Each line already has the proper indentation from parsing
        text += `\n${line}`;
      }
    }
  }

  // Apply blockquote highlighting if requested
  if (entry.highlight) {
    text = text
      .split('\n')
      .map(line => `> ${line}`)
      .join('\n');
  }

  return text;
}

/**
 * Result of changelog generation, includes both the formatted changelog
 * and the determined version bump type based on commit categories.
 */
export interface ChangelogResult {
  /** The formatted changelog string */
  changelog: string;
  /** The highest version bump type found, or null if no commits matched categories with semver */
  bumpType: BumpType | null;
  /** Number of commits analyzed */
  totalCommits: number;
  /** Number of commits that matched a category with a semver field */
  matchedCommitsWithSemver: number;
<<<<<<< HEAD
=======
  /** Whether the current PR was skipped (only set when using --pr flag) */
  prSkipped?: boolean;
>>>>>>> 771c4137
}

/**
 * Raw changelog data before serialization to markdown.
 * This intermediate representation allows manipulation of entries
 * before final formatting.
 */
export interface RawChangelogData {
  /** Categories with their PR entries, keyed by category title */
  categories: Map<string, CategoryWithPRs>;
  /** Commits that didn't match any category */
  leftovers: Commit[];
  /** Release config for serialization */
  releaseConfig: NormalizedReleaseConfig | null;
}

/**
 * Statistics from changelog generation, used for auto-versioning.
 */
interface ChangelogStats {
  /** The highest version bump type found */
  bumpType: BumpType | null;
  /** Number of commits analyzed */
  totalCommits: number;
  /** Number of commits that matched a category with a semver field */
  matchedCommitsWithSemver: number;
}

/**
 * Result from raw changelog generation, includes both data and stats.
 */
interface RawChangelogResult {
  data: RawChangelogData;
  stats: ChangelogStats;
}

// Memoization cache for generateChangesetFromGit
// Caches promises to coalesce concurrent calls with the same arguments
const changesetCache = new Map<string, Promise<ChangelogResult>>();

function getChangesetCacheKey(rev: string, maxLeftovers: number): string {
  return `${rev}:${maxLeftovers}`;
}

/**
 * Clears the memoization cache for generateChangesetFromGit.
 * Primarily used for testing.
 */
export function clearChangesetCache(): void {
  changesetCache.clear();
}

export async function generateChangesetFromGit(
  git: SimpleGit,
  rev: string,
  maxLeftovers: number = MAX_LEFTOVERS
): Promise<ChangelogResult> {
  const cacheKey = getChangesetCacheKey(rev, maxLeftovers);

  // Return cached promise if available (coalesces concurrent calls)
  const cached = changesetCache.get(cacheKey);
  if (cached) {
    return cached;
  }

  // Create and cache the promise
  const promise = generateChangesetFromGitImpl(git, rev, maxLeftovers);
  changesetCache.set(cacheKey, promise);
<<<<<<< HEAD

  return promise;
}

/**
 * Generates a changelog preview for a PR, showing how it will appear in the changelog.
 * This function:
 * 1. Fetches PR info from GitHub API (including base branch)
 * 2. Fetches all commit/PR info up to base branch
 * 3. Adds the current PR to the list with highlight flag
 * 4. Runs categorization on the combined list
 * 5. Serializes to markdown
 *
 * @param git Local git client
 * @param rev Base revision (tag or SHA) to generate changelog from
 * @param currentPRNumber PR number to fetch from GitHub and include (highlighted)
 * @returns The changelog result with formatted markdown
 */
export async function generateChangelogWithHighlight(
  git: SimpleGit,
  rev: string,
  currentPRNumber: number
): Promise<ChangelogResult> {
  // Step 1: Fetch PR info from GitHub
  const prInfo = await fetchPRInfo(currentPRNumber);

  // Step 2: Fetch the base branch to get current state
  await git.fetch('origin', prInfo.baseRef);
  const baseRef = `origin/${prInfo.baseRef}`;
  logger.debug(`Using PR base branch "${prInfo.baseRef}" for changelog`);

  // Step 3: Fetch raw commit info up to base branch
  const rawCommits = await fetchRawCommitInfo(git, rev, baseRef);

  // Step 4: Add current PR to the list with highlight flag (at the beginning)
  const currentPRCommit: RawCommitInfo = {
    hash: '',
    title: prInfo.title.trim(),
    body: prInfo.body,
    author: prInfo.author,
    pr: String(prInfo.number),
    prTitle: prInfo.title,
    prBody: prInfo.body,
    labels: prInfo.labels,
    highlight: true,
  };
  const allCommits = [currentPRCommit, ...rawCommits];

  // Step 5: Run categorization on combined list
  const { data: rawData, stats } = categorizeCommits(allCommits);

  // Step 6: Serialize to markdown
=======

  return promise;
}

/**
 * Generates a changelog preview for a PR, showing how it will appear in the changelog.
 * This function:
 * 1. Fetches PR info from GitHub API (including base branch)
 * 2. Fetches all commit/PR info up to base branch
 * 3. Adds the current PR to the list with highlight flag
 * 4. Runs categorization on the combined list
 * 5. Serializes to markdown
 *
 * @param git Local git client
 * @param rev Base revision (tag or SHA) to generate changelog from
 * @param currentPRNumber PR number to fetch from GitHub and include (highlighted)
 * @returns The changelog result with formatted markdown
 */
export async function generateChangelogWithHighlight(
  git: SimpleGit,
  rev: string,
  currentPRNumber: number
): Promise<ChangelogResult> {
  // Step 1: Fetch PR info from GitHub
  const prInfo = await fetchPRInfo(currentPRNumber);

  // Step 2: Check if PR should be skipped - bypass changelog generation but still determine bump type
  if (shouldSkipCurrentPR(prInfo)) {
    // Even skipped PRs contribute to version bumping based on their title
    const bumpType = getBumpTypeForPR(prInfo);

    return {
      changelog: '',
      bumpType,
      totalCommits: 1,
      matchedCommitsWithSemver: bumpType ? 1 : 0,
      prSkipped: true,
    };
  }

  // Step 3: Fetch the base branch to get current state
  await git.fetch('origin', prInfo.baseRef);
  const baseRef = `origin/${prInfo.baseRef}`;
  logger.debug(`Using PR base branch "${prInfo.baseRef}" for changelog`);

  // Step 4: Fetch raw commit info up to base branch
  const rawCommits = await fetchRawCommitInfo(git, rev, baseRef);

  // Step 5: Add current PR to the list with highlight flag (at the beginning)
  const currentPRCommit: RawCommitInfo = {
    hash: '',
    title: prInfo.title.trim(),
    body: prInfo.body,
    author: prInfo.author,
    pr: String(prInfo.number),
    prTitle: prInfo.title,
    prBody: prInfo.body,
    labels: prInfo.labels,
    highlight: true,
  };
  const allCommits = [currentPRCommit, ...rawCommits];

  // Step 6: Run categorization on combined list
  const { data: rawData, stats } = categorizeCommits(allCommits);

  // Step 7: Serialize to markdown
>>>>>>> 771c4137
  const changelog = await serializeChangelog(rawData, MAX_LEFTOVERS);

  return {
    changelog,
<<<<<<< HEAD
=======
    prSkipped: false,
>>>>>>> 771c4137
    ...stats,
  };
}

/**
 * Fetches raw commit/PR info from git history and GitHub.
 * This is the first step - just gathering data, no categorization.
 *
 * @param git Local git client
 * @param rev Base revision (tag or SHA) to start from
 * @param until Optional end revision (defaults to HEAD)
 * @returns Array of raw commit info
 */
async function fetchRawCommitInfo(
  git: SimpleGit,
  rev: string,
  until?: string
): Promise<RawCommitInfo[]> {
<<<<<<< HEAD
=======
  // Early filter: skip commits with magic word in commit body (optimization to avoid GitHub API calls)
>>>>>>> 771c4137
  const gitCommits = (await getChangesSince(git, rev, until)).filter(
    ({ body }) => !body.includes(SKIP_CHANGELOG_MAGIC_WORD)
  );

  const githubCommits = await getPRAndLabelsFromCommit(
    gitCommits.map(({ hash }) => hash)
  );

<<<<<<< HEAD
  const result: RawCommitInfo[] = [];

  for (const gitCommit of gitCommits) {
    const githubCommit = githubCommits[gitCommit.hash];

    // Skip if PR body has skip marker
    if (githubCommit?.prBody?.includes(SKIP_CHANGELOG_MAGIC_WORD)) {
      continue;
    }

    result.push({
      hash: gitCommit.hash,
      title: gitCommit.title,
      body: gitCommit.body,
      author: githubCommit?.author,
      pr: githubCommit?.pr ?? gitCommit.pr ?? undefined,
      prTitle: githubCommit?.prTitle ?? undefined,
      prBody: githubCommit?.prBody ?? undefined,
      labels: githubCommit?.labels ?? [],
    });
  }

  return result;
}

/**
 * Categorizes raw commits into changelog structure.
 * This is the second step - grouping by category and scope.
 *
 * @param rawCommits Array of raw commit info to categorize
 * @returns Categorized changelog data and stats
 */
function categorizeCommits(rawCommits: RawCommitInfo[]): RawChangelogResult {
  const rawConfig = readReleaseConfig();
  const releaseConfig = normalizeReleaseConfig(rawConfig);

  const categories = new Map<string, CategoryWithPRs>();
  const leftovers: Commit[] = [];
  const missing: RawCommitInfo[] = [];

  // Track bump type for auto-versioning (lower priority value = higher bump)
  let bumpPriority: number | null = null;
  let matchedCommitsWithSemver = 0;

  for (const raw of rawCommits) {
    const labels = new Set(raw.labels);

    if (shouldExcludePR(labels, raw.author, releaseConfig)) {
=======
  // Note: PR body magic word check is handled by shouldExcludePR in categorizeCommits
  return gitCommits.map(gitCommit => {
    const githubCommit = githubCommits[gitCommit.hash];
    return {
      hash: gitCommit.hash,
      title: gitCommit.title,
      body: gitCommit.body,
      author: githubCommit?.author,
      pr: githubCommit?.pr ?? gitCommit.pr ?? undefined,
      prTitle: githubCommit?.prTitle ?? undefined,
      prBody: githubCommit?.prBody ?? undefined,
      labels: githubCommit?.labels ?? [],
    };
  });
}

/**
 * Categorizes raw commits into changelog structure.
 * This is the second step - grouping by category and scope.
 *
 * @param rawCommits Array of raw commit info to categorize
 * @returns Categorized changelog data and stats
 */
function categorizeCommits(rawCommits: RawCommitInfo[]): RawChangelogResult {
  const rawConfig = readReleaseConfig();
  const releaseConfig = normalizeReleaseConfig(rawConfig);

  const categories = new Map<string, CategoryWithPRs>();
  const leftovers: Commit[] = [];
  const missing: RawCommitInfo[] = [];

  // Track bump type for auto-versioning (lower priority value = higher bump)
  let bumpPriority: number | null = null;
  let matchedCommitsWithSemver = 0;

  for (const raw of rawCommits) {
    const labels = new Set(raw.labels);
    // Use PR body if available, otherwise use commit body for skip-changelog check
    const bodyToCheck = raw.prBody ?? raw.body;

    if (shouldExcludePR(labels, raw.author, releaseConfig, bodyToCheck)) {
>>>>>>> 771c4137
      continue;
    }

    // Use PR title if available, otherwise use commit title for pattern matching
    const titleForMatching = (raw.prTitle ?? raw.title).trim();
    const matchedCategory = matchCommitToCategory(
      labels,
      raw.author,
      titleForMatching,
      releaseConfig
    );
    const categoryTitle = matchedCategory?.title ?? null;

    // Track bump type if category has semver field
    if (matchedCategory?.semver) {
      const priority = BUMP_TYPES.get(matchedCategory.semver);
      if (priority !== undefined) {
        matchedCommitsWithSemver++;
        bumpPriority = Math.min(bumpPriority ?? priority, priority);
      }
    }

    // Track commits not found on GitHub (for warning)
    if (!raw.pr && raw.hash) {
      missing.push(raw);
    }

    if (!categoryTitle || !raw.pr) {
      // No category match or no PR - goes to leftovers
      leftovers.push({
        author: raw.author,
        hash: raw.hash,
        title: raw.title,
        body: raw.body,
        hasPRinTitle: Boolean(raw.pr),
        pr: raw.pr ?? null,
        prTitle: raw.prTitle ?? null,
        prBody: raw.prBody ?? null,
        labels: raw.labels,
        category: categoryTitle,
        highlight: raw.highlight,
      });
    } else {
      // Has category and PR - add to category
      let category = categories.get(categoryTitle);
      if (!category) {
        category = {
          title: categoryTitle,
          scopeGroups: new Map<string | null, PullRequest[]>(),
        };
        categories.set(categoryTitle, category);
      }

      const prTitle = (raw.prTitle ?? raw.title).trim();
      const scope = extractScope(prTitle);

      let scopeGroup = category.scopeGroups.get(scope);
      if (!scopeGroup) {
        scopeGroup = [];
        category.scopeGroups.set(scope, scopeGroup);
      }
<<<<<<< HEAD

      // Check for custom changelog entries in the PR body
      const customChangelogEntries = extractChangelogEntry(raw.prBody);

      if (customChangelogEntries) {
        // If there are multiple changelog entries, add each as a separate item
        for (const entry of customChangelogEntries) {
          scopeGroup.push({
            author: raw.author,
            number: raw.pr,
            hash: raw.hash,
            body: entry.nestedContent ?? '',
            title: entry.text,
            highlight: raw.highlight,
          });
        }
      } else {
        // No custom entry, use PR title as before
        scopeGroup.push({
          author: raw.author,
          number: raw.pr,
          hash: raw.hash,
          body: raw.prBody ?? '',
          title: prTitle,
          highlight: raw.highlight,
        });
=======

      scopeGroup.push({
        author: raw.author,
        number: raw.pr,
        hash: raw.hash,
        body: raw.prBody ?? '',
        title: prTitle,
        highlight: raw.highlight,
      });
    }
  }

  // Convert priority back to bump type
  let bumpType: BumpType | null = null;
  if (bumpPriority !== null) {
    for (const [type, priority] of BUMP_TYPES) {
      if (priority === bumpPriority) {
        bumpType = type;
        break;
>>>>>>> 771c4137
      }
    }
  }

  // Convert priority back to bump type
  let bumpType: BumpType | null = null;
  if (bumpPriority !== null) {
    for (const [type, priority] of BUMP_TYPES) {
      if (priority === bumpPriority) {
        bumpType = type;
        break;
      }
    }
  }

  if (missing.length > 0) {
    logger.warn(
      'The following commits were not found on GitHub:',
      missing.map(c => `${c.hash.slice(0, 8)} ${c.title}`)
    );
  }

  return {
    data: {
      categories,
      leftovers,
      releaseConfig,
    },
    stats: {
      bumpType,
      totalCommits: rawCommits.length,
      matchedCommitsWithSemver,
    },
  };
}

/**
 * Generates raw changelog data from git history.
 * Convenience function that fetches commits and categorizes them.
 *
 * @param git Local git client
 * @param rev Base revision (tag or SHA) to generate changelog from
 * @param until Optional end revision (defaults to HEAD)
 * @returns Raw changelog data structure
 */
async function generateRawChangelog(
  git: SimpleGit,
  rev: string,
  until?: string
): Promise<RawChangelogResult> {
  const rawCommits = await fetchRawCommitInfo(git, rev, until);
  return categorizeCommits(rawCommits);
}

/**
 * Serializes raw changelog data to markdown format.
 * Entries with `highlight: true` are rendered as blockquotes.
 *
 * @param rawData The raw changelog data to serialize
 * @param maxLeftovers Maximum number of leftover entries to include
 * @returns Formatted markdown changelog string
 */
async function serializeChangelog(
  rawData: RawChangelogData,
  maxLeftovers: number
): Promise<string> {
  const { categories, leftovers, releaseConfig } = rawData;

  const changelogSections: string[] = [];
  const { repo, owner } = await getGlobalGitHubConfig();
  const repoUrl = `https://github.com/${owner}/${repo}`;

  // Get changelog config for scope grouping setting
  let scopeGroupingEnabled = true;
  try {
    const changelogConfig = getChangelogConfig();
    scopeGroupingEnabled = changelogConfig.scopeGrouping;
  } catch {
    // If config can't be read (e.g., no .craft.yml), use default
  }

  // Sort categories by the order defined in release config
  const categoryOrder =
    releaseConfig?.changelog?.categories?.map(c => c.title) ?? [];
  const sortedCategories = [...categories.entries()].sort((a, b) => {
    const aIndex = categoryOrder.indexOf(a[1].title);
    const bIndex = categoryOrder.indexOf(b[1].title);
    // Categories in config come first, sorted by config order
    // Categories not in config go to the end (maintain insertion order)
    const aOrder = aIndex === -1 ? Infinity : aIndex;
    const bOrder = bIndex === -1 ? Infinity : bIndex;
    return aOrder - bOrder;
  });

  for (const [, category] of sortedCategories) {
    if (category.scopeGroups.size === 0) {
      continue;
    }

    changelogSections.push(
      markdownHeader(SUBSECTION_HEADER_LEVEL, category.title)
    );

    // Sort scope groups: scoped entries first (alphabetically), scopeless (null) last
    const sortedScopes = [...category.scopeGroups.entries()].sort((a, b) => {
      const [scopeA] = a;
      const [scopeB] = b;
      // null (no scope) goes last
      if (scopeA === null && scopeB === null) return 0;
      if (scopeA === null) return 1;
      if (scopeB === null) return -1;
      // Sort alphabetically
      return scopeA.localeCompare(scopeB);
    });

    // Check if any scope has multiple entries (would get a header)
    const hasScopeHeaders = [...category.scopeGroups.entries()].some(
      ([s, entries]) => s !== null && entries.length > 1
    );

    // Collect entries without headers to combine them into a single section
    const entriesWithoutHeaders: string[] = [];

    for (const [scope, prs] of sortedScopes) {
      const prEntries = prs.map(pr =>
        formatChangelogEntry({
          title: pr.title,
          author: pr.author,
          prNumber: pr.number,
          hash: pr.hash,
          body: pr.body,
          repoUrl,
          highlight: pr.highlight,
        })
      );

      // Determine scope header:
      // - Scoped entries with multiple PRs get formatted scope title
      // - Scopeless entries get "Other" header when other scope headers exist
      // - Otherwise no header (entries collected for later)
      let scopeHeader: string | null = null;
      if (scopeGroupingEnabled) {
        if (scope !== null && prs.length > 1) {
          scopeHeader = formatScopeTitle(scope);
        } else if (scope === null && hasScopeHeaders) {
          scopeHeader = 'Other';
        }
      }

      if (scopeHeader) {
        changelogSections.push(markdownHeader(SCOPE_HEADER_LEVEL, scopeHeader));
        changelogSections.push(prEntries.join('\n'));
      } else {
        // No header for this scope group - collect entries to combine later
        entriesWithoutHeaders.push(...prEntries);
      }
    }

    // Push all entries without headers as a single section to avoid extra newlines
    if (entriesWithoutHeaders.length > 0) {
      changelogSections.push(entriesWithoutHeaders.join('\n'));
    }
  }

  const nLeftovers = leftovers.length;
  if (nLeftovers > 0) {
    // Only add "Other" section header if there are other category sections
    if (changelogSections.length > 0) {
      changelogSections.push(markdownHeader(SUBSECTION_HEADER_LEVEL, 'Other'));
    }
    const leftoverEntries: string[] = [];
    for (const commit of leftovers.slice(0, maxLeftovers)) {
      // Check for custom changelog entries in the PR body
      const customChangelogEntries = extractChangelogEntry(commit.prBody);
      
      if (customChangelogEntries) {
        // If there are multiple changelog entries, add each as a separate line
        for (const entry of customChangelogEntries) {
          leftoverEntries.push(
            formatChangelogEntry({
              title: entry.text,
              author: commit.author,
              prNumber: commit.pr ?? undefined,
              hash: commit.hash,
              repoUrl,
              body: entry.nestedContent,
            })
          );
        }
      } else {
        // No custom entry, use PR title or commit title as before
        leftoverEntries.push(
          formatChangelogEntry({
            title: (commit.prTitle ?? commit.title).trim(),
            author: commit.author,
            prNumber: commit.pr ?? undefined,
            hash: commit.hash,
            repoUrl,
            // Check both prBody and commit body for the magic word
            body: commit.prBody?.includes(BODY_IN_CHANGELOG_MAGIC_WORD)
              ? commit.prBody
              : commit.body.includes(BODY_IN_CHANGELOG_MAGIC_WORD)
              ? commit.body
              : undefined,
            highlight: commit.highlight,
          })
        );
      }
    }
    changelogSections.push(leftoverEntries.join('\n'));
    if (nLeftovers > maxLeftovers) {
      changelogSections.push(`_Plus ${nLeftovers - maxLeftovers} more_`);
    }
  }

  return changelogSections.join('\n\n');
}

/**
 * Implementation of changelog generation that uses the new architecture.
 * Generates raw data, then serializes to markdown.
 */
async function generateChangesetFromGitImpl(
  git: SimpleGit,
  rev: string,
  maxLeftovers: number
): Promise<ChangelogResult> {
  const { data: rawData, stats } = await generateRawChangelog(git, rev);
  const changelog = await serializeChangelog(rawData, maxLeftovers);

  return {
    changelog,
    ...stats,
  };
}

interface CommitInfo {
  author: {
    user?: { login: string };
  };
  associatedPullRequests: {
    nodes: Array<{
      number: string;
      title: string;
      body: string;
      author?: {
        login: string;
      };
      labels: {
        nodes: Array<{
          name: string;
        }>;
      };
    }>;
  };
}

interface CommitInfoMap {
  [hash: string]: CommitInfo | null;
}

interface CommitInfoResult {
  repository: CommitInfoMap;
}

export async function getPRAndLabelsFromCommit(hashes: string[]): Promise<
  Record<
    /* hash */ string,
    {
      author?: string;
      pr: string | null;
      prTitle: string | null;
      prBody: string | null;
      labels: string[];
    }
  >
> {
  if (hashes.length === 0) {
    return {};
  }

  // Make query in chunks where each chunk has 50 commit hashes
  // Otherwise GitHub keeps timing out
  const commitInfo: CommitInfoMap = {};
  const chunkCount = Math.ceil(hashes.length / MAX_COMMITS_PER_QUERY);
  for (let chunk = 0; chunk < chunkCount; chunk += 1) {
    const subset = hashes.slice(
      chunk * MAX_COMMITS_PER_QUERY,
      (chunk + 1) * MAX_COMMITS_PER_QUERY
    );

    const commitsQuery = subset
      // We need to prefix the hash value (with `C` here) when using it as an
      // alias as aliases cannot start with a number but hashes can.
      .map(hash => `C${hash}: object(oid: "${hash}") {...PRFragment}`)
      .join('\n');

    const { repo, owner } = await getGlobalGitHubConfig();
    const graphqlQuery = `{
      repository(name: "${repo}", owner: "${owner}") {
        ${commitsQuery}
      }
    }

    fragment PRFragment on Commit {
      author {
        user { login }
      }
      associatedPullRequests(first: 1) {
        nodes {
          author {
            login
          }
          number
          title
          body
          labels(first: 50) {
            nodes {
              name
            }
          }
        }
      }
    }`;
    logger.trace('Running graphql query:', graphqlQuery);
    Object.assign(
      commitInfo,
      ((await getGitHubClient().graphql(graphqlQuery)) as CommitInfoResult)
        .repository
    );
    logger.trace('Query result:', commitInfo);
  }

  return Object.fromEntries(
    Object.entries(commitInfo).map(([hash, commit]) => {
      const pr = commit?.associatedPullRequests.nodes[0];
      return [
        // Strip the prefix on the hash we used to workaround in GraphQL
        hash.slice(1),
        pr
          ? {
              author: pr.author?.login,
              pr: pr.number,
              prTitle: pr.title,
              prBody: pr.body,
              labels: pr.labels?.nodes?.map(label => label.name) ?? [],
            }
          : {
              author: commit?.author.user?.login,
              pr: null,
              prTitle: null,
              prBody: null,
              labels: [],
            },
      ];
    })
  );
}<|MERGE_RESOLUTION|>--- conflicted
+++ resolved
@@ -171,16 +171,16 @@
  * Extracts the "Changelog Entry" section from a PR description and parses it into structured entries.
  * This allows PR authors to override the default changelog entry (which is the PR title)
  * with custom text that's more user-facing and detailed.
- * 
+ *
  * Looks for a markdown heading (either ### or ##) with the text "Changelog Entry"
  * and extracts the content until the next heading of the same or higher level.
- * 
+ *
  * Parsing rules:
  * - Multiple top-level bullets (-, *, +) become separate changelog entries
  * - Plain text (no bullets) becomes a single entry
  * - Nested bullets are preserved as nested content under their parent entry
  * - Only content within the "Changelog Entry" section is included
- * 
+ *
  * @param prBody The PR description/body text
  * @returns Array of changelog entry items, or null if no "Changelog Entry" section is found
  */
@@ -193,7 +193,7 @@
   // This matches both with and without the # at the end (e.g., "## Changelog Entry ##" or "## Changelog Entry")
   const headerRegex = /^#{2,3}\s+Changelog Entry\s*(?:#{2,3})?\s*$/im;
   const match = prBody.match(headerRegex);
-  
+
   if (!match || match.index === undefined) {
     return null;
   }
@@ -208,7 +208,7 @@
 
   // Extract and trim the content
   const content = restOfBody.slice(0, endIndex).trim();
-  
+
   // Return null if the section is empty
   if (!content) {
     return null;
@@ -226,7 +226,7 @@
   // First, check if the content has any bullet points at all
   const hasTopLevelBullets = /^(\s{0,3})[-*+]\s+/m.test(content);
   const hasIndentedBullets = /^(\s{4,}|\t+)[-*+]\s+/m.test(content);
-  
+
   // If no bullets found at all, treat entire content as a single entry
   if (!hasTopLevelBullets && !hasIndentedBullets) {
     return [{
@@ -242,7 +242,7 @@
   for (const line of lines) {
     // Match top-level bullets (-, *, or + at the start of line, possibly with leading spaces)
     const topLevelBulletMatch = line.match(/^(\s{0,3})[-*+]\s+(.+)$/);
-    
+
     if (topLevelBulletMatch) {
       // Save previous entry if exists
       if (currentEntry) {
@@ -252,7 +252,7 @@
         }
         entries.push(currentEntry);
       }
-      
+
       // Start new entry
       currentEntry = {
         text: topLevelBulletMatch[2].trim(),
@@ -461,6 +461,60 @@
   highlight?: boolean;
 }
 
+/**
+ * Creates PullRequest entries from raw commit info, handling custom changelog entries.
+ * If the PR body contains a "Changelog Entry" section, each entry becomes a separate PR entry.
+ * Otherwise, a single entry is created using the PR title.
+ *
+ * @param raw Raw commit/PR info
+ * @param defaultTitle The default title to use if no custom entries (usually PR title)
+ * @param fallbackBody Optional fallback body to check for magic word (used for leftovers)
+ * @returns Array of PullRequest entries
+ */
+function createPREntriesFromRaw(
+  raw: {
+    author?: string;
+    pr?: string;
+    hash: string;
+    prBody?: string | null;
+    highlight?: boolean;
+  },
+  defaultTitle: string,
+  fallbackBody?: string
+): PullRequest[] {
+  const customEntries = extractChangelogEntry(raw.prBody);
+
+  if (customEntries) {
+    return customEntries.map(entry => ({
+      author: raw.author,
+      number: raw.pr ?? '',
+      hash: raw.hash,
+      body: entry.nestedContent ?? '',
+      title: entry.text,
+      highlight: raw.highlight,
+    }));
+  }
+
+  // For default entries, check prBody first, then fallbackBody for magic word
+  let body = raw.prBody ?? '';
+  if (fallbackBody && !raw.prBody?.includes(BODY_IN_CHANGELOG_MAGIC_WORD)) {
+    if (fallbackBody.includes(BODY_IN_CHANGELOG_MAGIC_WORD)) {
+      body = fallbackBody;
+    }
+  }
+
+  return [
+    {
+      author: raw.author,
+      number: raw.pr ?? '',
+      hash: raw.hash,
+      body,
+      title: defaultTitle,
+      highlight: raw.highlight,
+    },
+  ];
+}
+
 interface Commit {
   author?: string;
   hash: string;
@@ -474,7 +528,6 @@
   category: string | null;
   /** Whether this entry should be highlighted in output */
   highlight?: boolean;
-<<<<<<< HEAD
 }
 
 /**
@@ -495,28 +548,6 @@
 }
 
 /**
-=======
-}
-
-/**
- * Raw commit/PR info before categorization.
- * This is the input to the categorization step.
- */
-interface RawCommitInfo {
-  hash: string;
-  title: string;
-  body: string;
-  author?: string;
-  pr?: string;
-  prTitle?: string;
-  prBody?: string;
-  labels: string[];
-  /** Whether this entry should be highlighted in output */
-  highlight?: boolean;
-}
-
-/**
->>>>>>> 771c4137
  * Valid semver bump types for auto-versioning
  */
 export type SemverBumpType = 'major' | 'minor' | 'patch';
@@ -733,11 +764,6 @@
 }
 
 /**
- * Checks if a PR should be excluded globally based on release config
- */
-<<<<<<< HEAD
-=======
-/**
  * Checks if a PR should be excluded globally based on:
  * 1. The #skip-changelog magic word in the body (commit body or PR body)
  * 2. Excluded labels from release config
@@ -749,7 +775,6 @@
  * @param body Optional body text to check for magic word
  * @returns true if the PR should be excluded
  */
->>>>>>> 771c4137
 export function shouldExcludePR(
   labels: Set<string>,
   author: string | undefined,
@@ -1006,11 +1031,8 @@
   totalCommits: number;
   /** Number of commits that matched a category with a semver field */
   matchedCommitsWithSemver: number;
-<<<<<<< HEAD
-=======
   /** Whether the current PR was skipped (only set when using --pr flag) */
   prSkipped?: boolean;
->>>>>>> 771c4137
 }
 
 /**
@@ -1079,60 +1101,6 @@
   // Create and cache the promise
   const promise = generateChangesetFromGitImpl(git, rev, maxLeftovers);
   changesetCache.set(cacheKey, promise);
-<<<<<<< HEAD
-
-  return promise;
-}
-
-/**
- * Generates a changelog preview for a PR, showing how it will appear in the changelog.
- * This function:
- * 1. Fetches PR info from GitHub API (including base branch)
- * 2. Fetches all commit/PR info up to base branch
- * 3. Adds the current PR to the list with highlight flag
- * 4. Runs categorization on the combined list
- * 5. Serializes to markdown
- *
- * @param git Local git client
- * @param rev Base revision (tag or SHA) to generate changelog from
- * @param currentPRNumber PR number to fetch from GitHub and include (highlighted)
- * @returns The changelog result with formatted markdown
- */
-export async function generateChangelogWithHighlight(
-  git: SimpleGit,
-  rev: string,
-  currentPRNumber: number
-): Promise<ChangelogResult> {
-  // Step 1: Fetch PR info from GitHub
-  const prInfo = await fetchPRInfo(currentPRNumber);
-
-  // Step 2: Fetch the base branch to get current state
-  await git.fetch('origin', prInfo.baseRef);
-  const baseRef = `origin/${prInfo.baseRef}`;
-  logger.debug(`Using PR base branch "${prInfo.baseRef}" for changelog`);
-
-  // Step 3: Fetch raw commit info up to base branch
-  const rawCommits = await fetchRawCommitInfo(git, rev, baseRef);
-
-  // Step 4: Add current PR to the list with highlight flag (at the beginning)
-  const currentPRCommit: RawCommitInfo = {
-    hash: '',
-    title: prInfo.title.trim(),
-    body: prInfo.body,
-    author: prInfo.author,
-    pr: String(prInfo.number),
-    prTitle: prInfo.title,
-    prBody: prInfo.body,
-    labels: prInfo.labels,
-    highlight: true,
-  };
-  const allCommits = [currentPRCommit, ...rawCommits];
-
-  // Step 5: Run categorization on combined list
-  const { data: rawData, stats } = categorizeCommits(allCommits);
-
-  // Step 6: Serialize to markdown
-=======
 
   return promise;
 }
@@ -1199,15 +1167,11 @@
   const { data: rawData, stats } = categorizeCommits(allCommits);
 
   // Step 7: Serialize to markdown
->>>>>>> 771c4137
   const changelog = await serializeChangelog(rawData, MAX_LEFTOVERS);
 
   return {
     changelog,
-<<<<<<< HEAD
-=======
     prSkipped: false,
->>>>>>> 771c4137
     ...stats,
   };
 }
@@ -1226,10 +1190,7 @@
   rev: string,
   until?: string
 ): Promise<RawCommitInfo[]> {
-<<<<<<< HEAD
-=======
   // Early filter: skip commits with magic word in commit body (optimization to avoid GitHub API calls)
->>>>>>> 771c4137
   const gitCommits = (await getChangesSince(git, rev, until)).filter(
     ({ body }) => !body.includes(SKIP_CHANGELOG_MAGIC_WORD)
   );
@@ -1238,56 +1199,6 @@
     gitCommits.map(({ hash }) => hash)
   );
 
-<<<<<<< HEAD
-  const result: RawCommitInfo[] = [];
-
-  for (const gitCommit of gitCommits) {
-    const githubCommit = githubCommits[gitCommit.hash];
-
-    // Skip if PR body has skip marker
-    if (githubCommit?.prBody?.includes(SKIP_CHANGELOG_MAGIC_WORD)) {
-      continue;
-    }
-
-    result.push({
-      hash: gitCommit.hash,
-      title: gitCommit.title,
-      body: gitCommit.body,
-      author: githubCommit?.author,
-      pr: githubCommit?.pr ?? gitCommit.pr ?? undefined,
-      prTitle: githubCommit?.prTitle ?? undefined,
-      prBody: githubCommit?.prBody ?? undefined,
-      labels: githubCommit?.labels ?? [],
-    });
-  }
-
-  return result;
-}
-
-/**
- * Categorizes raw commits into changelog structure.
- * This is the second step - grouping by category and scope.
- *
- * @param rawCommits Array of raw commit info to categorize
- * @returns Categorized changelog data and stats
- */
-function categorizeCommits(rawCommits: RawCommitInfo[]): RawChangelogResult {
-  const rawConfig = readReleaseConfig();
-  const releaseConfig = normalizeReleaseConfig(rawConfig);
-
-  const categories = new Map<string, CategoryWithPRs>();
-  const leftovers: Commit[] = [];
-  const missing: RawCommitInfo[] = [];
-
-  // Track bump type for auto-versioning (lower priority value = higher bump)
-  let bumpPriority: number | null = null;
-  let matchedCommitsWithSemver = 0;
-
-  for (const raw of rawCommits) {
-    const labels = new Set(raw.labels);
-
-    if (shouldExcludePR(labels, raw.author, releaseConfig)) {
-=======
   // Note: PR body magic word check is handled by shouldExcludePR in categorizeCommits
   return gitCommits.map(gitCommit => {
     const githubCommit = githubCommits[gitCommit.hash];
@@ -1329,7 +1240,6 @@
     const bodyToCheck = raw.prBody ?? raw.body;
 
     if (shouldExcludePR(labels, raw.author, releaseConfig, bodyToCheck)) {
->>>>>>> 771c4137
       continue;
     }
 
@@ -1391,55 +1301,10 @@
         scopeGroup = [];
         category.scopeGroups.set(scope, scopeGroup);
       }
-<<<<<<< HEAD
-
-      // Check for custom changelog entries in the PR body
-      const customChangelogEntries = extractChangelogEntry(raw.prBody);
-
-      if (customChangelogEntries) {
-        // If there are multiple changelog entries, add each as a separate item
-        for (const entry of customChangelogEntries) {
-          scopeGroup.push({
-            author: raw.author,
-            number: raw.pr,
-            hash: raw.hash,
-            body: entry.nestedContent ?? '',
-            title: entry.text,
-            highlight: raw.highlight,
-          });
-        }
-      } else {
-        // No custom entry, use PR title as before
-        scopeGroup.push({
-          author: raw.author,
-          number: raw.pr,
-          hash: raw.hash,
-          body: raw.prBody ?? '',
-          title: prTitle,
-          highlight: raw.highlight,
-        });
-=======
-
-      scopeGroup.push({
-        author: raw.author,
-        number: raw.pr,
-        hash: raw.hash,
-        body: raw.prBody ?? '',
-        title: prTitle,
-        highlight: raw.highlight,
-      });
-    }
-  }
-
-  // Convert priority back to bump type
-  let bumpType: BumpType | null = null;
-  if (bumpPriority !== null) {
-    for (const [type, priority] of BUMP_TYPES) {
-      if (priority === bumpPriority) {
-        bumpType = type;
-        break;
->>>>>>> 771c4137
-      }
+
+      // Create PR entries (handles custom changelog entries if present)
+      const prEntries = createPREntriesFromRaw(raw, prTitle);
+      scopeGroup.push(...prEntries);
     }
   }
 
@@ -1611,39 +1476,29 @@
     }
     const leftoverEntries: string[] = [];
     for (const commit of leftovers.slice(0, maxLeftovers)) {
-      // Check for custom changelog entries in the PR body
-      const customChangelogEntries = extractChangelogEntry(commit.prBody);
-      
-      if (customChangelogEntries) {
-        // If there are multiple changelog entries, add each as a separate line
-        for (const entry of customChangelogEntries) {
-          leftoverEntries.push(
-            formatChangelogEntry({
-              title: entry.text,
-              author: commit.author,
-              prNumber: commit.pr ?? undefined,
-              hash: commit.hash,
-              repoUrl,
-              body: entry.nestedContent,
-            })
-          );
-        }
-      } else {
-        // No custom entry, use PR title or commit title as before
+      // Create PR entries (handles custom changelog entries if present)
+      const prEntries = createPREntriesFromRaw(
+        {
+          author: commit.author,
+          pr: commit.pr ?? undefined,
+          hash: commit.hash,
+          prBody: commit.prBody,
+          highlight: commit.highlight,
+        },
+        (commit.prTitle ?? commit.title).trim(),
+        commit.body // fallback for magic word check
+      );
+
+      for (const pr of prEntries) {
         leftoverEntries.push(
           formatChangelogEntry({
-            title: (commit.prTitle ?? commit.title).trim(),
-            author: commit.author,
-            prNumber: commit.pr ?? undefined,
-            hash: commit.hash,
+            title: pr.title,
+            author: pr.author,
+            prNumber: pr.number || undefined,
+            hash: pr.hash,
             repoUrl,
-            // Check both prBody and commit body for the magic word
-            body: commit.prBody?.includes(BODY_IN_CHANGELOG_MAGIC_WORD)
-              ? commit.prBody
-              : commit.body.includes(BODY_IN_CHANGELOG_MAGIC_WORD)
-              ? commit.body
-              : undefined,
-            highlight: commit.highlight,
+            body: pr.body || undefined,
+            highlight: pr.highlight,
           })
         );
       }
