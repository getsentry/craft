--- conflicted
+++ resolved
@@ -1413,26 +1413,29 @@
   // Git log returns commits newest-first, so this maintains that order.
   const allCommits = [currentPRCommit, ...rawCommits];
 
-<<<<<<< HEAD
-  // Step 6: Process reverts - cancel out revert/reverted pairs
+  // Step 7: Process reverts - cancel out revert/reverted pairs
   const filteredCommits = processReverts(allCommits);
 
-  // Step 7: Run categorization on filtered list
+  // Step 8: Check if current PR was cancelled by revert processing
+  const currentPRSurvived = filteredCommits.some(c => c.highlight);
+
+  // Step 9: Run categorization on filtered list
   const { data: rawData, stats } = categorizeCommits(filteredCommits);
-=======
-  // Step 7: Run categorization on combined list (for changelog generation only)
-  const { data: rawData, stats } = categorizeCommits(allCommits);
->>>>>>> 9692d34b
-
-  // Step 8: Serialize to markdown
+
+  // Step 10: Serialize to markdown
   const changelog = await serializeChangelog(rawData, MAX_LEFTOVERS);
 
-  // Return PR-specific bump type, not the aggregate from all commits
-  // But use accurate statistics from all commits processed for the changelog
+  // Determine bump type:
+  // - If current PR survived revert processing, use its specific bump type (PR 676 fix)
+  //   This shows "what is this PR's contribution to the version bump"
+  // - If current PR was cancelled (it's a revert that cancelled another commit),
+  //   show the remaining commits' aggregated bump type (the net effect on the release)
+  const bumpType = currentPRSurvived ? prBumpType : stats.bumpType;
+
   return {
     changelog,
     prSkipped: false,
-    bumpType: prBumpType,
+    bumpType,
     totalCommits: stats.totalCommits,
     matchedCommitsWithSemver: stats.matchedCommitsWithSemver,
   };
