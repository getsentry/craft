/* eslint-env jest */

jest.mock('../githubApi.ts');
import { getGitHubClient } from '../githubApi';
jest.mock('../git');
import { getChangesSince } from '../git';
jest.mock('fs', () => ({
  ...jest.requireActual('fs'),
  readFileSync: jest.fn(),
}));
jest.mock('../../config', () => ({
  ...jest.requireActual('../../config'),
  getConfigFileDir: jest.fn(),
  getGlobalGitHubConfig: jest.fn(),
}));
import * as config from '../../config';

import { readFileSync } from 'fs';
import type { SimpleGit } from 'simple-git';

import {
  findChangeset,
  removeChangeset,
  prependChangeset,
  generateChangesetFromGit,
  extractScope,
  formatScopeTitle,
<<<<<<< HEAD
  extractChangelogEntry,
  clearChangesetCache,
=======
  clearChangesetCache,
  shouldExcludePR,
  shouldSkipCurrentPR,
  getBumpTypeForPR,
>>>>>>> 771c4137
  SKIP_CHANGELOG_MAGIC_WORD,
  BODY_IN_CHANGELOG_MAGIC_WORD,
  CurrentPRInfo,
} from '../changelog';

const getConfigFileDirMock = config.getConfigFileDir as jest.MockedFunction<typeof config.getConfigFileDir>;
const getGlobalGitHubConfigMock = config.getGlobalGitHubConfig as jest.MockedFunction<typeof config.getGlobalGitHubConfig>;
const readFileSyncMock = readFileSync as jest.MockedFunction<typeof readFileSync>;

describe('findChangeset', () => {
  const sampleChangeset = {
    body: '- this is a test',
    name: 'Version 1.0.0',
  };

  test.each([
    [
      'regular',
      `# Changelog\n## ${sampleChangeset.name}\n${sampleChangeset.body}\n`,
    ],
    [
      'ignore date in parentheses',
      `# Changelog
    ## 1.0.1
    newer

    ## ${sampleChangeset.name} (2019-02-02)
    ${sampleChangeset.body}

    ## 0.9.0
    older
    `,
    ],
    [
      'extracts a change between headings',
      `# Changelog
    ## 1.0.1
    newer

    ## ${sampleChangeset.name}
    ${sampleChangeset.body}

    ## 0.9.0
    older
    `,
    ],
    [
      'extracts changes from underlined headings',
      `Changelog\n====\n${sampleChangeset.name}\n----\n${sampleChangeset.body}\n`,
    ],
    [
      'extracts changes from alternating headings',
      `# Changelog
    ## 1.0.1
    newer

    ${sampleChangeset.name}
    -------
    ${sampleChangeset.body}

    ## 0.9.0
    older
    `,
    ],
  ])('should extract %s', (_testName, markdown) => {
    expect(findChangeset(markdown, 'v1.0.0')).toEqual(sampleChangeset);
  });

  test('supports sub-headings', () => {
    const changeset = {
      body: '### Features\nthis is a test',
      name: 'Version 1.0.0',
    };

    const markdown = `# Changelog
        ## ${changeset.name}
        ${changeset.body}
      `;

    expect(findChangeset(markdown, 'v1.0.0')).toEqual(changeset);
  });

  test.each([
    ['changeset cannot be found', 'v1.0.0'],
    ['invalid version', 'not a version'],
  ])('should return null on %s', (_testName, version) => {
    const markdown = `# Changelog
    ## 1.0.1
    newer

    ## 0.9.0
    older
    `;
    expect(findChangeset(markdown, version)).toEqual(null);
  });
});

test.each([
  [
    'remove from the top',
    '1.0.1',
    `# Changelog
    1.0.0
    -------
    this is a test

    ## 0.9.1
    slightly older

    ## 0.9.0
    older
    `,
  ],
  [
    'remove from the middle',
    '0.9.1',
    `# Changelog
    ## 1.0.1
    newer

    1.0.0
    -------
    this is a test

    ## 0.9.0
    older
    `,
  ],
  [
    'remove from underlined',
    '1.0.0',
    `# Changelog
    ## 1.0.1
    newer

    ## 0.9.1
    slightly older

    ## 0.9.0
    older
    `,
  ],
  [
    'remove from the bottom',
    '0.9.0',
    `# Changelog
    ## 1.0.1
    newer

    1.0.0
    -------
    this is a test

    ## 0.9.1
    slightly older

`,
  ],
  [
    'not remove missing',
    'non-existent version',
    `# Changelog
    ## 1.0.1
    newer

    1.0.0
    -------
    this is a test

    ## 0.9.1
    slightly older

    ## 0.9.0
    older
    `,
  ],
  [
    'not remove empty',
    '',
    `# Changelog
    ## 1.0.1
    newer

    1.0.0
    -------
    this is a test

    ## 0.9.1
    slightly older

    ## 0.9.0
    older
    `,
  ],
])('remove changeset should %s', (_testName, header, expected) => {
  const markdown = `# Changelog
    ## 1.0.1
    newer

    1.0.0
    -------
    this is a test

    ## 0.9.1
    slightly older

    ## 0.9.0
    older
    `;

  expect(removeChangeset(markdown, header)).toEqual(expected);
});

test.each([
  [
    'prepend to empty text',
    '',
    '## 2.0.0\n\n- rewrote everything from scratch\n- with multiple lines\n\n',
  ],
  [
    'prepend without top-level header',
    '## 1.0.0\n\nthis is a test\n',
    '## 2.0.0\n\n- rewrote everything from scratch\n- with multiple lines\n\n## 1.0.0\n\nthis is a test\n',
  ],
  [
    'prepend after top-level header (empty body)',
    '# Changelog\n',
    '# Changelog\n## 2.0.0\n\n- rewrote everything from scratch\n- with multiple lines\n\n',
  ],
  [
    'prepend after top-level header',
    '# Changelog\n\n## 1.0.0\n\nthis is a test\n',
    '# Changelog\n\n## 2.0.0\n\n- rewrote everything from scratch\n- with multiple lines\n\n## 1.0.0\n\nthis is a test\n',
  ],
  [
    'prepend with underlined when detected',
    '# Changelog\n\n1.0.0\n-----\n\nthis is a test\n',
    '# Changelog\n\n2.0.0\n-----\n\n- rewrote everything from scratch\n- with multiple lines\n\n1.0.0\n-----\n\nthis is a test\n',
  ],
  [
    'prepend with consistent padding with the rest',
    '# Changelog\n\n   ## 1.0.0\n\n   this is a test\n',
    '# Changelog\n\n   ## 2.0.0\n\n   - rewrote everything from scratch\n   - with multiple lines\n\n   ## 1.0.0\n\n   this is a test\n',
  ],
  [
    'prepend with consistent padding with the rest (underlined)',
    '# Changelog\n\n   1.0.0\n-----\n\n   this is a test\n',
    '# Changelog\n\n   2.0.0\n-----\n\n   - rewrote everything from scratch\n   - with multiple lines\n\n   1.0.0\n-----\n\n   this is a test\n',
  ],
])('prependChangeset should %s', (_testName, markdown, expected) => {
  expect(
    prependChangeset(markdown, {
      body: '- rewrote everything from scratch\n- with multiple lines',
      name: '2.0.0',
    })
  ).toEqual(expected);
});

describe('generateChangesetFromGit', () => {
  let mockClient: jest.Mock;

  const mockGetChangesSince = getChangesSince as jest.MockedFunction<
    typeof getChangesSince
  >;
  const dummyGit = {} as SimpleGit;

  beforeEach(() => {
    jest.resetAllMocks();
    mockClient = jest.fn();
    (getGitHubClient as jest.MockedFunction<
      typeof getGitHubClient
      // @ts-ignore we only need to mock a subset
    >).mockReturnValue({ graphql: mockClient });
    // Default: no config file
    getConfigFileDirMock.mockReturnValue(undefined);
    getGlobalGitHubConfigMock.mockResolvedValue({
      repo: 'test-repo',
      owner: 'test-owner',
    });
    readFileSyncMock.mockImplementation(() => {
      const error: any = new Error('ENOENT');
      error.code = 'ENOENT';
      throw error;
    });
  });

  interface TestCommit {
    author?: string;
    hash: string;
    title: string;
    body: string;
    pr?: {
      local?: string;
      remote?: {
        author?: { login: string };
        number: string;
        title?: string;
        body?: string;
        labels?: string[];
      };
    };
  }

  function setup(
    commits: TestCommit[],
    releaseConfig?: string | null
  ): void {
    // Clear memoization cache to ensure fresh results
    clearChangesetCache();

    mockGetChangesSince.mockResolvedValueOnce(
      commits.map(commit => ({
        hash: commit.hash,
        title: commit.title,
        body: commit.body,
        pr: commit.pr?.local || null,
      }))
    );

    mockClient.mockResolvedValueOnce({
      repository: Object.fromEntries(
        commits.map(({ hash, author, title, pr }: TestCommit) => [
          `C${hash}`,
          {
            author: { user: author },
            associatedPullRequests: {
              nodes: pr?.remote
                ? [
                    {
                      author: pr.remote.author,
                      number: pr.remote.number,
                      title: pr.remote.title ?? title,
                      body: pr.remote.body || '',
                      labels: {
                        nodes: (pr.remote.labels || []).map(label => ({
                          name: label,
                        })),
                      },
                    },
                  ]
                : [],
            },
          },
        ])
      ),
    });

    // Mock release config file reading
    if (releaseConfig !== undefined) {
      if (releaseConfig === null) {
        getConfigFileDirMock.mockReturnValue(undefined);
        readFileSyncMock.mockImplementation(() => {
          const error: any = new Error('ENOENT');
          error.code = 'ENOENT';
          throw error;
        });
      } else {
        getConfigFileDirMock.mockReturnValue('/workspace');
        readFileSyncMock.mockImplementation((path: any) => {
          if (typeof path === 'string' && path.includes('.github/release.yml')) {
            return releaseConfig;
          }
          const error: any = new Error('ENOENT');
          error.code = 'ENOENT';
          throw error;
        });
      }
    }
  }

  it.each([
    ['empty changeset', [], null, ''],
    [
      'short commit SHA for local commits w/o pull requests',
      [
        {
          hash: 'abcdef1234567890',
          title: 'Upgraded the kernel',
          body: '',
        },
      ],
      null,
      '- Upgraded the kernel in [abcdef12](https://github.com/test-owner/test-repo/commit/abcdef1234567890)',
    ],
    [
      'use pull request number when available locally',
      [
        {
          hash: 'abcdef1234567890',
          title: 'Upgraded the kernel (#123)',
          body: '',
          pr: { local: '123' },
        },
      ],
      null,
      // Local PR: links to the PR (strips duplicate PR number from title)
      '- Upgraded the kernel in [#123](https://github.com/test-owner/test-repo/pull/123)',
    ],
    [
      'use pull request number when available remotely',
      [
        {
          hash: 'abcdef1234567890',
          title: 'Upgraded the kernel',
          body: '',
          pr: { remote: { number: '123', author: { login: 'sentry' } } },
        },
      ],
      null,
      '- Upgraded the kernel by @sentry in [#123](https://github.com/test-owner/test-repo/pull/123)',
    ],
    [
      'Does not error when PR author is null',
      [
        {
          hash: 'abcdef1234567890',
          title: 'Upgraded the kernel',
          body: '',
          pr: { remote: { number: '123' } },
        },
      ],
      null,
      '- Upgraded the kernel in [#123](https://github.com/test-owner/test-repo/pull/123)',
    ],
    [
      'use PR title from GitHub instead of commit message',
      [
        {
          hash: 'abcdef1234567890',
          title: 'fix: quick fix for issue', // commit message
          body: '',
          pr: {
            remote: {
              number: '123',
              title: 'feat: A much better PR title with more context', // actual PR title
              author: { login: 'sentry' },
            },
          },
        },
      ],
      null,
      // Default config matches "feat:" prefix, so it goes to "New Features" category
      '### New Features ✨\n\n- feat: A much better PR title with more context by @sentry in [#123](https://github.com/test-owner/test-repo/pull/123)',
    ],
    [
      'handle multiple commits properly',
      [
        {
          hash: 'abcdef1234567890',
          title: 'Upgraded the kernel',
          body: '',
        },
        {
          hash: 'bcdef1234567890a',
          title: 'Upgraded the manifold (#123)',
          body: '',
          pr: {
            local: '123',
            remote: { number: '123', author: { login: 'alice' } },
          },
        },
        {
          hash: 'cdef1234567890ab',
          title: 'Refactored the crankshaft',
          body: '',
          pr: { remote: { number: '456', author: { login: 'bob' } } },
        },
        {
          hash: 'cdef1234567890ad',
          title: 'Refactored the crankshaft again',
          body: '',
          pr: { remote: { number: '458', author: { login: 'bob' } } },
        },
      ],
      null,
      [
        '- Upgraded the kernel in [abcdef12](https://github.com/test-owner/test-repo/commit/abcdef1234567890)',
        '- Upgraded the manifold by @alice in [#123](https://github.com/test-owner/test-repo/pull/123)',
        '- Refactored the crankshaft by @bob in [#456](https://github.com/test-owner/test-repo/pull/456)',
        '',
        '_Plus 1 more_',
      ].join('\n'),
    ],
    [
      'group prs under categories',
      [
        {
          hash: 'bcdef1234567890a',
          title: 'Upgraded the manifold (#123)',
          body: '',
          pr: {
            local: '123',
            remote: {
              number: '123',
              author: { login: 'alice' },
              labels: ['drivetrain'],
            },
          },
        },
        {
          hash: 'cdef1234567890ab',
          title: 'Refactored the crankshaft',
          body: '',
          pr: {
            remote: {
              number: '456',
              author: { login: 'bob' },
              labels: ['drivetrain'],
            },
          },
        },
        {
          hash: 'def1234567890abc',
          title: 'Upgrade the HUD (#789)',
          body: '',
          pr: {
            local: '789',
            remote: {
              number: '789',
              author: { login: 'charlie' },
              labels: ['driver-experience'],
            },
          },
        },
        {
          hash: 'ef1234567890abcd',
          title: 'Upgrade the steering wheel (#900)',
          body: '',
          pr: {
            local: '900',
            remote: {
              number: '900',
              author: { login: 'charlie' },
              labels: ['driver-experience'],
            },
          },
        },
        {
          hash: 'f1234567890abcde',
          title: 'Fix the clacking sound on gear changes (#950)',
          body: '',
          pr: {
            local: '950',
            remote: { number: '950', author: { login: 'bob' } },
          },
        },
      ],
      `changelog:
  categories:
    - title: Better drivetrain
      labels:
        - drivetrain
    - title: Better driver experience
      labels:
        - driver-experience`,
      [
        '### Better drivetrain',
        '',
        '- Upgraded the manifold by @alice in [#123](https://github.com/test-owner/test-repo/pull/123)',
        '- Refactored the crankshaft by @bob in [#456](https://github.com/test-owner/test-repo/pull/456)',
        '',
        '### Better driver experience',
        '',
        '- Upgrade the HUD by @charlie in [#789](https://github.com/test-owner/test-repo/pull/789)',
        '- Upgrade the steering wheel by @charlie in [#900](https://github.com/test-owner/test-repo/pull/900)',
        '',
        '### Other',
        '',
        '- Fix the clacking sound on gear changes by @bob in [#950](https://github.com/test-owner/test-repo/pull/950)',
      ].join('\n'),
    ],
    [
      'should escape # signs on category titles',
      [
        {
          hash: 'abcdef1234567890',
          title: 'Upgraded the kernel',
          body: '',
          pr: {
            local: '123',
            remote: {
              number: '123',
              author: { login: 'sentry' },
              labels: ['drivetrain'],
            },
          },
        },
      ],
      `changelog:
  categories:
    - title: "Drivetrain #1 in town"
      labels:
        - drivetrain`,
      [
        '### Drivetrain &#35;1 in town',
        '',
        '- Upgraded the kernel by @sentry in [#123](https://github.com/test-owner/test-repo/pull/123)',
      ].join('\n'),
    ],
    [
      'should escape leading underscores in changelog entries',
      [
        {
          hash: 'abcdef1234567890',
          title: 'Serialized _meta (#123)',
          body: '',
          pr: { local: '123' },
        },
      ],
      null,
      // Local PR: links to the PR (strips duplicate PR number from title)
      '- Serialized \\_meta in [#123](https://github.com/test-owner/test-repo/pull/123)',
    ],
    // NOTE: #skip-changelog is now redundant as we can skip PRs with certain labels
    // via .github/release.yml configuration (changelog.exclude.labels)
    [
      `should skip commits & prs with the magic ${SKIP_CHANGELOG_MAGIC_WORD}`,
      [
        {
          hash: 'bcdef1234567890a',
          title: 'Upgraded the manifold (#123)',
          body: '',
          pr: {
            local: '123',
            remote: {
              number: '123',
              author: { login: 'alice' },
              labels: ['drivetrain'],
            },
          },
        },
        {
          hash: 'cdef1234567890ab',
          title: 'Refactored the crankshaft',
          body: '',
          pr: {
            remote: {
              number: '456',
              author: { login: 'bob' },
              body: `This is important but we'll ${SKIP_CHANGELOG_MAGIC_WORD} for internal.`,
              labels: ['drivetrain'],
            },
          },
        },
        {
          hash: 'def1234567890abc',
          title: 'Upgrade the HUD (#789)',
          body: '',
          pr: {
            local: '789',
            remote: {
              number: '789',
              author: { login: 'charlie' },
              labels: ['driver-experience'],
            },
          },
        },
        {
          hash: 'f1234567890abcde',
          title: 'Fix the clacking sound on gear changes (#950)',
          body: '',
          pr: {
            local: '950',
            remote: { number: '950', author: { login: 'alice' } },
          },
        },
      ],
      `changelog:
  categories:
    - title: Better drivetrain
      labels:
        - drivetrain
    - title: Better driver experience
      labels:
        - driver-experience`,
      [
        '### Better drivetrain',
        '',
        '- Upgraded the manifold by @alice in [#123](https://github.com/test-owner/test-repo/pull/123)',
        '',
        '### Better driver experience',
        '',
        '- Upgrade the HUD by @charlie in [#789](https://github.com/test-owner/test-repo/pull/789)',
        '',
        '### Other',
        '',
        '- Fix the clacking sound on gear changes by @alice in [#950](https://github.com/test-owner/test-repo/pull/950)',
      ].join('\n'),
    ],
    [
      `should expand commits & prs with the magic ${BODY_IN_CHANGELOG_MAGIC_WORD}`,
      [
        {
          hash: 'bcdef1234567890a',
          title: 'Upgraded the manifold (#123)',
          body: '',
          pr: {
            local: '123',
            remote: {
              number: '123',
              author: { login: 'alice' },
              labels: ['drivetrain'],
            },
          },
        },
        {
          hash: 'cdef1234567890ab',
          title: 'Refactored the crankshaft',
          body: '',
          pr: {
            remote: {
              number: '456',
              author: { login: 'bob' },
              body: `This is important and we'll include the __body__ for attention. ${BODY_IN_CHANGELOG_MAGIC_WORD}`,
              labels: ['drivetrain'],
            },
          },
        },
        {
          hash: 'def1234567890abc',
          title: 'Upgrade the HUD (#789)',
          body: '',
          pr: {
            local: '789',
            remote: {
              number: '789',
              author: { login: 'charlie' },
              labels: ['driver-experience'],
            },
          },
        },
        {
          hash: 'ef1234567890abcd',
          title: 'Upgrade the steering wheel (#900)',
          body: `Some very important update ${BODY_IN_CHANGELOG_MAGIC_WORD}`,
          pr: { local: '900' },
        },
        {
          hash: 'f1234567890abcde',
          title: 'Fix the clacking sound on gear changes (#950)',
          body: '',
          pr: {
            local: '950',
            remote: { number: '950', author: { login: 'alice' } },
          },
        },
      ],
      `changelog:
  categories:
    - title: Better drivetrain
      labels:
        - drivetrain
    - title: Better driver experience
      labels:
        - driver-experience`,
      [
        '### Better drivetrain',
        '',
        '- Upgraded the manifold by @alice in [#123](https://github.com/test-owner/test-repo/pull/123)',
        '- Refactored the crankshaft by @bob in [#456](https://github.com/test-owner/test-repo/pull/456)',
        "  This is important and we'll include the __body__ for attention.",
        '',
        '### Better driver experience',
        '',
        '- Upgrade the HUD by @charlie in [#789](https://github.com/test-owner/test-repo/pull/789)',
        '',
        '### Other',
        '',
        // Local PR: links to the PR (strips duplicate PR number from title)
        '- Upgrade the steering wheel in [#900](https://github.com/test-owner/test-repo/pull/900)',
        '  Some very important update',
        '- Fix the clacking sound on gear changes by @alice in [#950](https://github.com/test-owner/test-repo/pull/950)',
      ].join('\n'),
    ],
  ])(
    '%s',
    async (
      _name: string,
      commits: TestCommit[],
      releaseConfig: string | null,
      output: string
    ) => {
      setup(commits, releaseConfig);
      const result = await generateChangesetFromGit(dummyGit, '1.0.0', 3);
      const changes = result.changelog;
      expect(changes).toBe(output);
    }
  );

  describe('category matching', () => {
    it('should match PRs to categories based on labels', async () => {
      const releaseConfigYaml = `changelog:
  categories:
    - title: Features
      labels:
        - feature
    - title: Bug Fixes
      labels:
        - bug`;

      setup(
        [
          {
            hash: 'abc123',
            title: 'Feature PR',
            body: '',
            pr: {
              remote: {
                number: '1',
                author: { login: 'alice' },
                labels: ['feature'],
              },
            },
          },
          {
            hash: 'def456',
            title: 'Bug fix PR',
            body: '',
            pr: {
              remote: {
                number: '2',
                author: { login: 'bob' },
                labels: ['bug'],
              },
            },
          },
        ],
        releaseConfigYaml
      );

      // Verify mocks are set up before calling generateChangesetFromGit
      expect(getConfigFileDirMock).toBeDefined();
      expect(readFileSyncMock).toBeDefined();

      const result = await generateChangesetFromGit(dummyGit, '1.0.0', 3);
      const changes = result.changelog;

      // Verify getConfigFileDir was called
      expect(getConfigFileDirMock).toHaveBeenCalled();
      // Verify readFileSync was called to read the config
      expect(readFileSyncMock).toHaveBeenCalled();

      expect(changes).toContain('### Features');
      expect(changes).toContain('### Bug Fixes');
      expect(changes).toContain(
        'Feature PR by @alice in [#1](https://github.com/test-owner/test-repo/pull/1)'
      );
      expect(changes).toContain(
        'Bug fix PR by @bob in [#2](https://github.com/test-owner/test-repo/pull/2)'
      );
    });

    it('should apply global exclusions', async () => {
      setup(
        [
          {
            hash: 'abc123',
            title: 'Internal PR (#1)',
            body: '',
            pr: {
              remote: {
                number: '1',
                author: { login: 'alice' },
                labels: ['internal'],
              },
            },
          },
          {
            hash: 'def456',
            title: 'Public PR (#2)',
            body: '',
            pr: {
              remote: {
                number: '2',
                author: { login: 'bob' },
                labels: ['feature'],
              },
            },
          },
        ],
        `changelog:
  exclude:
    labels:
      - internal
  categories:
    - title: Features
      labels:
        - feature`
      );

      const result = await generateChangesetFromGit(dummyGit, '1.0.0', 3);
      const changes = result.changelog;
      expect(changes).not.toContain('#1');
      expect(changes).toContain('#2');
    });

    it('should apply category-level exclusions', async () => {
      setup(
        [
          {
            hash: 'abc123',
            title: 'Feature PR (#1)',
            body: '',
            pr: {
              remote: {
                number: '1',
                author: { login: 'alice' },
                labels: ['feature', 'skip-release'],
              },
            },
          },
          {
            hash: 'def456',
            title: 'Another Feature PR (#2)',
            body: '',
            pr: {
              remote: {
                number: '2',
                author: { login: 'bob' },
                labels: ['feature'],
              },
            },
          },
        ],
        `changelog:
  categories:
    - title: Features
      labels:
        - feature
      exclude:
        labels:
          - skip-release`
      );

      const result = await generateChangesetFromGit(dummyGit, '1.0.0', 3);
      const changes = result.changelog;
      // PR #1 is excluded from Features category but should appear in Other
      // (category-level exclusions only exclude from that specific category)
      expect(changes).toContain('#1');
      // PR #1 should NOT be in the Features section
      const featuresSection = changes.split('### Other')[0];
      expect(featuresSection).not.toContain('Feature PR by @alice');
      // But it should be in the Other section
      const otherSection = changes.split('### Other')[1];
      expect(otherSection).toContain('Feature PR by @alice in [#1]');
      expect(changes).toContain('#2');
      expect(changes).toContain('### Features');
    });

    it('should support wildcard category matching', async () => {
      setup(
        [
          {
            hash: 'abc123',
            title: 'Any PR (#1)',
            body: '',
            pr: {
              remote: {
                number: '1',
                author: { login: 'alice' },
                labels: ['random-label'],
              },
            },
          },
        ],
        `changelog:
  categories:
    - title: All Changes
      labels:
        - '*'`
      );

      const result = await generateChangesetFromGit(dummyGit, '1.0.0', 3);
      const changes = result.changelog;
      expect(changes).toContain('### All Changes');
      expect(changes).toContain(
        'Any PR by @alice in [#1](https://github.com/test-owner/test-repo/pull/1)'
      );
    });

    it('should use default conventional commits config when no config exists', async () => {
      setup(
        [
          {
            hash: 'abc123',
            title: 'feat: Add new feature (#1)',
            body: '',
            pr: {
              remote: {
                number: '1',
                author: { login: 'alice' },
                labels: [],
              },
            },
          },
          {
            hash: 'def456',
            title: 'fix: Bug fix (#2)',
            body: '',
            pr: {
              remote: {
                number: '2',
                author: { login: 'bob' },
                labels: [],
              },
            },
          },
        ],
        null
      );

      const result = await generateChangesetFromGit(dummyGit, '1.0.0', 3);
      const changes = result.changelog;
      // When no config exists, default conventional commits patterns are used
      expect(changes).toContain('### New Features');
      expect(changes).toContain('### Bug Fixes');
      expect(changes).toContain('#1');
      expect(changes).toContain('#2');
    });

    it('should categorize PRs without author in their designated category', async () => {
      setup(
        [
          {
            hash: 'abc123',
            title: 'Feature PR without author',
            body: '',
            pr: {
              remote: {
                number: '1',
                // No author - simulates deleted GitHub user
                labels: ['feature'],
              },
            },
          },
        ],
        `changelog:
  categories:
    - title: Features
      labels:
        - feature`
      );

      const result = await generateChangesetFromGit(dummyGit, '1.0.0', 3);
      const changes = result.changelog;
      expect(changes).toContain('### Features');
      expect(changes).not.toContain('### Other');
      expect(changes).toContain(
        'Feature PR without author in [#1](https://github.com/test-owner/test-repo/pull/1)'
      );
    });

    it('should handle malformed release config gracefully (non-array categories)', async () => {
      setup(
        [
          {
            hash: 'abc123',
            title: 'Some PR (#1)',
            body: '',
            pr: {
              remote: {
                number: '1',
                author: { login: 'alice' },
                labels: ['feature'],
              },
            },
          },
        ],
        `changelog:
  categories: "this is a string, not an array"`
      );

      const result = await generateChangesetFromGit(dummyGit, '1.0.0', 3);
      const changes = result.changelog;
      // Should not crash, and PR should appear in output (no categories applied)
      expect(changes).toContain('#1');
    });
  });

  describe('commit_patterns matching', () => {
    it('should match PRs to categories based on commit_patterns', async () => {
      const releaseConfigYaml = `changelog:
  categories:
    - title: Features
      commit_patterns:
        - "^feat:"
    - title: Bug Fixes
      commit_patterns:
        - "^fix:"`;

      setup(
        [
          {
            hash: 'abc123',
            title: 'feat: add new feature',
            body: '',
            pr: {
              remote: {
                number: '1',
                author: { login: 'alice' },
                labels: [],
              },
            },
          },
          {
            hash: 'def456',
            title: 'fix: resolve bug',
            body: '',
            pr: {
              remote: {
                number: '2',
                author: { login: 'bob' },
                labels: [],
              },
            },
          },
        ],
        releaseConfigYaml
      );

      const result = await generateChangesetFromGit(dummyGit, '1.0.0', 3);
      const changes = result.changelog;

      expect(changes).toContain('### Features');
      expect(changes).toContain('### Bug Fixes');
      expect(changes).toContain(
        'feat: add new feature by @alice in [#1](https://github.com/test-owner/test-repo/pull/1)'
      );
      expect(changes).toContain(
        'fix: resolve bug by @bob in [#2](https://github.com/test-owner/test-repo/pull/2)'
      );
    });

    it('should give labels precedence over commit_patterns', async () => {
      const releaseConfigYaml = `changelog:
  categories:
    - title: Labeled Features
      labels:
        - feature
    - title: Pattern Features
      commit_patterns:
        - "^feat:"`;

      setup(
        [
          {
            hash: 'abc123',
            title: 'feat: labeled feature',
            body: '',
            pr: {
              remote: {
                number: '1',
                author: { login: 'alice' },
                labels: ['feature'],
              },
            },
          },
          {
            hash: 'def456',
            title: 'feat: unlabeled feature',
            body: '',
            pr: {
              remote: {
                number: '2',
                author: { login: 'bob' },
                labels: [],
              },
            },
          },
        ],
        releaseConfigYaml
      );

      const result = await generateChangesetFromGit(dummyGit, '1.0.0', 3);
      const changes = result.changelog;

      expect(changes).toContain('### Labeled Features');
      expect(changes).toContain('### Pattern Features');
      // PR with label should be in Labeled Features (labels take precedence)
      const labeledSection = changes.split('### Pattern Features')[0];
      expect(labeledSection).toContain('feat: labeled feature by @alice');
      // PR without label should be in Pattern Features
      const patternSection = changes.split('### Pattern Features')[1];
      expect(patternSection).toContain('feat: unlabeled feature by @bob');
    });

    it('should use default conventional commits config when no release.yml exists', async () => {
      setup(
        [
          {
            hash: 'abc123',
            title: 'feat: new feature',
            body: '',
            pr: {
              remote: {
                number: '1',
                author: { login: 'alice' },
                labels: [],
              },
            },
          },
          {
            hash: 'def456',
            title: 'fix: bug fix',
            body: '',
            pr: {
              remote: {
                number: '2',
                author: { login: 'bob' },
                labels: [],
              },
            },
          },
          {
            hash: 'ghi789',
            title: 'docs: update readme',
            body: '',
            pr: {
              remote: {
                number: '3',
                author: { login: 'charlie' },
                labels: [],
              },
            },
          },
          {
            hash: 'jkl012',
            title: 'chore: update deps',
            body: '',
            pr: {
              remote: {
                number: '4',
                author: { login: 'dave' },
                labels: [],
              },
            },
          },
          {
            hash: 'mno345',
            title: 'feat(scope)!: breaking change',
            body: '',
            pr: {
              remote: {
                number: '5',
                author: { login: 'eve' },
                labels: [],
              },
            },
          },
        ],
        null // No release.yml - should use default config
      );

      const result = await generateChangesetFromGit(dummyGit, '1.0.0', 10);
      const changes = result.changelog;

      expect(changes).toContain('### New Features');
      expect(changes).toContain('### Bug Fixes');
      expect(changes).toContain('### Documentation');
      expect(changes).toContain('### Build / dependencies / internal');
      expect(changes).toContain('### Breaking Changes');
    });

    it('should handle invalid regex patterns gracefully', async () => {
      const releaseConfigYaml = `changelog:
  categories:
    - title: Features
      commit_patterns:
        - "^feat:"
        - "[invalid(regex"`;

      setup(
        [
          {
            hash: 'abc123',
            title: 'feat: new feature',
            body: '',
            pr: {
              remote: {
                number: '1',
                author: { login: 'alice' },
                labels: [],
              },
            },
          },
        ],
        releaseConfigYaml
      );

      // Should not crash, and valid pattern should still work
      const result = await generateChangesetFromGit(dummyGit, '1.0.0', 3);
      const changes = result.changelog;
      expect(changes).toContain('### Features');
      expect(changes).toContain('feat: new feature');
    });

    it('should support combined labels and commit_patterns in same category', async () => {
      const releaseConfigYaml = `changelog:
  categories:
    - title: Features
      labels:
        - enhancement
      commit_patterns:
        - "^feat:"`;

      setup(
        [
          {
            hash: 'abc123',
            title: 'add cool thing',
            body: '',
            pr: {
              remote: {
                number: '1',
                author: { login: 'alice' },
                labels: ['enhancement'],
              },
            },
          },
          {
            hash: 'def456',
            title: 'feat: another cool thing',
            body: '',
            pr: {
              remote: {
                number: '2',
                author: { login: 'bob' },
                labels: [],
              },
            },
          },
        ],
        releaseConfigYaml
      );

      const result = await generateChangesetFromGit(dummyGit, '1.0.0', 3);
      const changes = result.changelog;

      expect(changes).toContain('### Features');
      expect(changes).not.toContain('### Other');
      // Both PRs should be in Features
      expect(changes).toContain('add cool thing by @alice');
      expect(changes).toContain('feat: another cool thing by @bob');
    });

    it('should apply category exclusions to pattern-matched PRs', async () => {
      const releaseConfigYaml = `changelog:
  categories:
    - title: Features
      commit_patterns:
        - "^feat:"
      exclude:
        labels:
          - skip-release`;

      setup(
        [
          {
            hash: 'abc123',
            title: 'feat: feature to skip',
            body: '',
            pr: {
              remote: {
                number: '1',
                author: { login: 'alice' },
                labels: ['skip-release'],
              },
            },
          },
          {
            hash: 'def456',
            title: 'feat: normal feature',
            body: '',
            pr: {
              remote: {
                number: '2',
                author: { login: 'bob' },
                labels: [],
              },
            },
          },
        ],
        releaseConfigYaml
      );

      const result = await generateChangesetFromGit(dummyGit, '1.0.0', 3);
      const changes = result.changelog;

      expect(changes).toContain('### Features');
      // PR #1 should be excluded from Features (but appear in Other)
      expect(changes).toContain('### Other');
      const featuresSection = changes.split('### Other')[0];
      expect(featuresSection).not.toContain('feat: feature to skip');
      expect(featuresSection).toContain('feat: normal feature');
    });

    it('should match pattern case-insensitively', async () => {
      const releaseConfigYaml = `changelog:
  categories:
    - title: Features
      commit_patterns:
        - "^feat:"`;

      setup(
        [
          {
            hash: 'abc123',
            title: 'FEAT: uppercase feature',
            body: '',
            pr: {
              remote: {
                number: '1',
                author: { login: 'alice' },
                labels: [],
              },
            },
          },
          {
            hash: 'def456',
            title: 'Feat: mixed case feature',
            body: '',
            pr: {
              remote: {
                number: '2',
                author: { login: 'bob' },
                labels: [],
              },
            },
          },
        ],
        releaseConfigYaml
      );

      const result = await generateChangesetFromGit(dummyGit, '1.0.0', 3);
      const changes = result.changelog;

      expect(changes).toContain('### Features');
      expect(changes).not.toContain('### Other');
      expect(changes).toContain('FEAT: uppercase feature');
      expect(changes).toContain('Feat: mixed case feature');
    });

    it('should match PR title from commit log pattern with scope', async () => {
      const releaseConfigYaml = `changelog:
  categories:
    - title: Features
      commit_patterns:
        - "^feat(\\\\(\\\\w+\\\\))?:"`;

      setup(
        [
          {
            hash: 'abc123',
            title: 'feat(api): add endpoint',
            body: '',
            pr: {
              remote: {
                number: '1',
                author: { login: 'alice' },
                labels: [],
              },
            },
          },
          {
            hash: 'def456',
            title: 'feat: no scope',
            body: '',
            pr: {
              remote: {
                number: '2',
                author: { login: 'bob' },
                labels: [],
              },
            },
          },
        ],
        releaseConfigYaml
      );

      const result = await generateChangesetFromGit(dummyGit, '1.0.0', 3);
      const changes = result.changelog;

      expect(changes).toContain('### Features');
      expect(changes).toContain('feat(api): add endpoint');
      expect(changes).toContain('feat: no scope');
    });

    it('should match conventional commit scopes with dashes', async () => {
      setup(
        [
          {
            hash: 'abc123',
            title: 'fix(my-component): resolve issue',
            body: '',
            pr: {
              remote: {
                number: '1',
                author: { login: 'alice' },
                labels: [],
              },
            },
          },
          {
            hash: 'def456',
            title: 'feat(some-other-scope): add feature',
            body: '',
            pr: {
              remote: {
                number: '2',
                author: { login: 'bob' },
                labels: [],
              },
            },
          },
          {
            hash: 'ghi789',
            title: 'docs(multi-part-scope): update docs',
            body: '',
            pr: {
              remote: {
                number: '3',
                author: { login: 'charlie' },
                labels: [],
              },
            },
          },
        ],
        null // Use default config
      );

      const result = await generateChangesetFromGit(dummyGit, '1.0.0', 10);
      const changes = result.changelog;

      expect(changes).toContain('### Bug Fixes');
      expect(changes).toContain('### New Features');
      expect(changes).toContain('### Documentation');
      expect(changes).toContain('fix(my-component): resolve issue');
      expect(changes).toContain('feat(some-other-scope): add feature');
      expect(changes).toContain('docs(multi-part-scope): update docs');
      // Should NOT appear in Other section - all commits should be categorized
      expect(changes).not.toContain('### Other');
    });

    it('should match refactor and meta types in internal category', async () => {
      setup(
        [
          {
            hash: 'abc123',
            title: 'refactor: clean up code',
            body: '',
            pr: {
              remote: {
                number: '1',
                author: { login: 'alice' },
                labels: [],
              },
            },
          },
          {
            hash: 'def456',
            title: 'meta: update project config',
            body: '',
            pr: {
              remote: {
                number: '2',
                author: { login: 'bob' },
                labels: [],
              },
            },
          },
          {
            hash: 'ghi789',
            title: 'refactor(utils): restructure helpers',
            body: '',
            pr: {
              remote: {
                number: '3',
                author: { login: 'charlie' },
                labels: [],
              },
            },
          },
        ],
        null // Use default config
      );

      const result = await generateChangesetFromGit(dummyGit, '1.0.0', 10);
      const changes = result.changelog;

      expect(changes).toContain('### Build / dependencies / internal');
      expect(changes).toContain('refactor: clean up code');
      expect(changes).toContain('meta: update project config');
      expect(changes).toContain('refactor(utils): restructure helpers');
      // Should NOT appear in Other section
      expect(changes).not.toContain('### Other');
    });

    it('should match breaking changes with scopes containing dashes', async () => {
      setup(
        [
          {
            hash: 'abc123',
            title: 'feat(my-api)!: breaking api change',
            body: '',
            pr: {
              remote: {
                number: '1',
                author: { login: 'alice' },
                labels: [],
              },
            },
          },
          {
            hash: 'def456',
            title: 'fix!: breaking fix',
            body: '',
            pr: {
              remote: {
                number: '2',
                author: { login: 'bob' },
                labels: [],
              },
            },
          },
        ],
        null // Use default config
      );

      const result = await generateChangesetFromGit(dummyGit, '1.0.0', 10);
      const changes = result.changelog;

      expect(changes).toContain('### Breaking Changes');
      expect(changes).toContain('feat(my-api)!: breaking api change');
      expect(changes).toContain('fix!: breaking fix');
    });

    it('should trim leading and trailing whitespace from PR titles before pattern matching', async () => {
      const releaseConfigYaml = `changelog:
  categories:
    - title: Features
      commit_patterns:
        - "^feat:"
    - title: Bug Fixes
      commit_patterns:
        - "^fix:"`;

      setup(
        [
          {
            hash: 'abc123',
            title: ' feat: feature with leading space',
            body: '',
            pr: {
              remote: {
                number: '1',
                author: { login: 'alice' },
                labels: [],
                title: ' feat: feature with leading space', // PR title from GitHub has leading space
              },
            },
          },
          {
            hash: 'def456',
            title: 'fix: bug fix with trailing space ',
            body: '',
            pr: {
              remote: {
                number: '2',
                author: { login: 'bob' },
                labels: [],
                title: 'fix: bug fix with trailing space ', // PR title from GitHub has trailing space
              },
            },
          },
        ],
        releaseConfigYaml
      );

      const result = await generateChangesetFromGit(dummyGit, '1.0.0', 3);
      const changes = result.changelog;

      // Both should be properly categorized despite whitespace
      expect(changes).toContain('### Features');
      expect(changes).toContain('### Bug Fixes');
      // Titles should be trimmed in output (no leading/trailing spaces)
      expect(changes).toContain(
        'feat: feature with leading space by @alice in [#1](https://github.com/test-owner/test-repo/pull/1)'
      );
      expect(changes).toContain(
        'fix: bug fix with trailing space by @bob in [#2](https://github.com/test-owner/test-repo/pull/2)'
      );
      // Should NOT go to Other section
      expect(changes).not.toContain('### Other');
    });
  });

  describe('section ordering', () => {
    it('should sort sections by config order regardless of PR encounter order', async () => {
      // Config defines order: Features, Bug Fixes, Documentation
      // But PRs are encountered in order: Bug Fix, Documentation, Feature
      const releaseConfigYaml = `changelog:
  categories:
    - title: Features
      labels:
        - feature
    - title: Bug Fixes
      labels:
        - bug
    - title: Documentation
      labels:
        - docs`;

      setup(
        [
          // First PR encountered is a bug fix
          {
            hash: 'abc123',
            title: 'Fix critical bug',
            body: '',
            pr: {
              remote: {
                number: '1',
                author: { login: 'alice' },
                labels: ['bug'],
              },
            },
          },
          // Second PR is documentation
          {
            hash: 'def456',
            title: 'Update README',
            body: '',
            pr: {
              remote: {
                number: '2',
                author: { login: 'bob' },
                labels: ['docs'],
              },
            },
          },
          // Third PR is a feature
          {
            hash: 'ghi789',
            title: 'Add new feature',
            body: '',
            pr: {
              remote: {
                number: '3',
                author: { login: 'charlie' },
                labels: ['feature'],
              },
            },
          },
        ],
        releaseConfigYaml
      );

      const result = await generateChangesetFromGit(dummyGit, '1.0.0', 10);
      const changes = result.changelog;

      // Sections should appear in config order, not encounter order
      const featuresIndex = changes.indexOf('### Features');
      const bugFixesIndex = changes.indexOf('### Bug Fixes');
      const docsIndex = changes.indexOf('### Documentation');

      expect(featuresIndex).toBeGreaterThan(-1);
      expect(bugFixesIndex).toBeGreaterThan(-1);
      expect(docsIndex).toBeGreaterThan(-1);

      // Features should come before Bug Fixes, which should come before Documentation
      expect(featuresIndex).toBeLessThan(bugFixesIndex);
      expect(bugFixesIndex).toBeLessThan(docsIndex);
    });

    it('should maintain stable ordering with multiple PRs per category', async () => {
      const releaseConfigYaml = `changelog:
  categories:
    - title: Features
      labels:
        - feature
    - title: Bug Fixes
      labels:
        - bug`;

      setup(
        [
          // Mix of bug fixes and features, bug fixes encountered first
          {
            hash: 'abc123',
            title: 'First bug fix',
            body: '',
            pr: {
              remote: {
                number: '1',
                author: { login: 'alice' },
                labels: ['bug'],
              },
            },
          },
          {
            hash: 'def456',
            title: 'First feature',
            body: '',
            pr: {
              remote: {
                number: '2',
                author: { login: 'bob' },
                labels: ['feature'],
              },
            },
          },
          {
            hash: 'ghi789',
            title: 'Second bug fix',
            body: '',
            pr: {
              remote: {
                number: '3',
                author: { login: 'charlie' },
                labels: ['bug'],
              },
            },
          },
          {
            hash: 'jkl012',
            title: 'Second feature',
            body: '',
            pr: {
              remote: {
                number: '4',
                author: { login: 'dave' },
                labels: ['feature'],
              },
            },
          },
        ],
        releaseConfigYaml
      );

      const result = await generateChangesetFromGit(dummyGit, '1.0.0', 10);
      const changes = result.changelog;

      // Features should still come before Bug Fixes per config order
      const featuresIndex = changes.indexOf('### Features');
      const bugFixesIndex = changes.indexOf('### Bug Fixes');

      expect(featuresIndex).toBeGreaterThan(-1);
      expect(bugFixesIndex).toBeGreaterThan(-1);
      expect(featuresIndex).toBeLessThan(bugFixesIndex);

      // Both features should be in Features section
      expect(changes).toContain('First feature');
      expect(changes).toContain('Second feature');
      // Both bug fixes should be in Bug Fixes section
      expect(changes).toContain('First bug fix');
      expect(changes).toContain('Second bug fix');
    });

    it('should maintain default conventional commits order', async () => {
      // No config - uses default conventional commits categories
      // Order should be: Breaking Changes, Build/deps, Bug Fixes, Documentation, New Features
      setup(
        [
          // Encounter order: feat, fix, breaking, docs, chore
          {
            hash: 'abc123',
            title: 'feat: new feature',
            body: '',
            pr: {
              remote: {
                number: '1',
                author: { login: 'alice' },
                labels: [],
              },
            },
          },
          {
            hash: 'def456',
            title: 'fix: bug fix',
            body: '',
            pr: {
              remote: {
                number: '2',
                author: { login: 'bob' },
                labels: [],
              },
            },
          },
          {
            hash: 'ghi789',
            title: 'feat!: breaking change',
            body: '',
            pr: {
              remote: {
                number: '3',
                author: { login: 'charlie' },
                labels: [],
              },
            },
          },
          {
            hash: 'jkl012',
            title: 'docs: update docs',
            body: '',
            pr: {
              remote: {
                number: '4',
                author: { login: 'dave' },
                labels: [],
              },
            },
          },
          {
            hash: 'mno345',
            title: 'chore: update deps',
            body: '',
            pr: {
              remote: {
                number: '5',
                author: { login: 'eve' },
                labels: [],
              },
            },
          },
        ],
        null // No config - use defaults
      );

      const result = await generateChangesetFromGit(dummyGit, '1.0.0', 10);
      const changes = result.changelog;

      // Default order from DEFAULT_RELEASE_CONFIG:
      // Breaking Changes, Build/deps, Bug Fixes, Documentation, New Features
      const breakingIndex = changes.indexOf('### Breaking Changes');
      const buildIndex = changes.indexOf('### Build / dependencies / internal');
      const bugFixesIndex = changes.indexOf('### Bug Fixes');
      const docsIndex = changes.indexOf('### Documentation');
      const featuresIndex = changes.indexOf('### New Features');

      expect(breakingIndex).toBeGreaterThan(-1);
      expect(buildIndex).toBeGreaterThan(-1);
      expect(bugFixesIndex).toBeGreaterThan(-1);
      expect(docsIndex).toBeGreaterThan(-1);
      expect(featuresIndex).toBeGreaterThan(-1);

      // Verify order matches default config order
      expect(breakingIndex).toBeLessThan(buildIndex);
      expect(featuresIndex).toBeLessThan(bugFixesIndex);
      expect(bugFixesIndex).toBeLessThan(docsIndex);
      expect(docsIndex).toBeLessThan(buildIndex);
    });
  });

  describe('scope grouping', () => {
    /**
     * Helper to extract content between two headers (or to end of string).
     * Returns the content after the start header and before the next header of same or higher level.
     */
    function getSectionContent(
      markdown: string,
      headerPattern: RegExp
    ): string | null {
      const match = markdown.match(headerPattern);
      if (!match || match.index === undefined) return null;

      const startIndex = match.index + match[0].length;
      // Find the next header (### or ####)
      const restOfContent = markdown.slice(startIndex);
      const nextHeaderMatch = restOfContent.match(/^#{3,4} /m);
      const endIndex = nextHeaderMatch && nextHeaderMatch.index !== undefined
        ? startIndex + nextHeaderMatch.index
        : markdown.length;

      return markdown.slice(startIndex, endIndex).trim();
    }

    it('should group PRs by scope within categories when scope has multiple entries', async () => {
      setup(
        [
          {
            hash: 'abc123',
            title: 'feat(api): add endpoint',
            body: '',
            pr: {
              remote: {
                number: '1',
                author: { login: 'alice' },
                labels: [],
              },
            },
          },
          {
            hash: 'def456',
            title: 'feat(ui): add button 1',
            body: '',
            pr: {
              remote: {
                number: '2',
                author: { login: 'bob' },
                labels: [],
              },
            },
          },
          {
            hash: 'ghi789',
            title: 'feat(api): add another endpoint',
            body: '',
            pr: {
              remote: {
                number: '3',
                author: { login: 'charlie' },
                labels: [],
              },
            },
          },
          {
            hash: 'jkl012',
            title: 'feat(ui): add button 2',
            body: '',
            pr: {
              remote: {
                number: '4',
                author: { login: 'dave' },
                labels: [],
              },
            },
          },
        ],
        null // Use default config
      );

      const result = await generateChangesetFromGit(dummyGit, '1.0.0', 10);
      const changes = result.changelog;

      // Verify Api scope header exists (has 2 entries)
      const apiSection = getSectionContent(changes, /#### Api\n/);
      expect(apiSection).not.toBeNull();
      expect(apiSection).toContain('feat(api): add endpoint');
      expect(apiSection).toContain('feat(api): add another endpoint');
      expect(apiSection).not.toContain('feat(ui):');

      // Ui scope has 2 entries, so header should be shown
      const uiSection = getSectionContent(changes, /#### Ui\n/);
      expect(uiSection).not.toBeNull();
      expect(uiSection).toContain('feat(ui): add button 1');
      expect(uiSection).toContain('feat(ui): add button 2');
      expect(uiSection).not.toContain('feat(api):');
    });

    it('should place scopeless entries at the bottom under "Other" header when scoped entries exist', async () => {
      setup(
        [
          {
            hash: 'abc123',
            title: 'feat(api): add endpoint',
            body: '',
            pr: {
              remote: {
                number: '1',
                author: { login: 'alice' },
                labels: [],
              },
            },
          },
          {
            hash: 'def456',
            title: 'feat(api): add another endpoint',
            body: '',
            pr: {
              remote: {
                number: '2',
                author: { login: 'bob' },
                labels: [],
              },
            },
          },
          {
            hash: 'ghi789',
            title: 'feat: add feature without scope',
            body: '',
            pr: {
              remote: {
                number: '3',
                author: { login: 'charlie' },
                labels: [],
              },
            },
          },
        ],
        null
      );

      const result = await generateChangesetFromGit(dummyGit, '1.0.0', 10);
      const changes = result.changelog;

      // Should have Api scope header (has 2 entries)
      expect(changes).toContain('#### Api');

      // Should have an "Other" header for scopeless entries (since Api has a header)
      expect(changes).toContain('#### Other');

      // Scopeless entry should appear after the "Other" header
      const otherHeaderIndex = changes.indexOf('#### Other');
      const scopelessIndex = changes.indexOf('feat: add feature without scope');
      expect(scopelessIndex).toBeGreaterThan(otherHeaderIndex);

      // Verify Api scope entry comes before scopeless entry
      const apiEntryIndex = changes.indexOf('feat(api): add endpoint');
      expect(apiEntryIndex).toBeLessThan(scopelessIndex);
    });

    it('should not add "Other" header when no scoped entries have headers', async () => {
      setup(
        [
          {
            hash: 'abc123',
            title: 'feat(api): single api feature',
            body: '',
            pr: {
              remote: {
                number: '1',
                author: { login: 'alice' },
                labels: [],
              },
            },
          },
          {
            hash: 'def456',
            title: 'feat: feature without scope',
            body: '',
            pr: {
              remote: {
                number: '2',
                author: { login: 'bob' },
                labels: [],
              },
            },
          },
        ],
        null
      );

      const result = await generateChangesetFromGit(dummyGit, '1.0.0', 10);
      const changes = result.changelog;

      // Neither scope should have a header (both have only 1 entry)
      expect(changes).not.toContain('#### Api');
      // No "Other" header should be added since there are no other scope headers
      expect(changes).not.toContain('#### Other');

      // But both PRs should still appear in the output
      expect(changes).toContain('feat(api): single api feature');
      expect(changes).toContain('feat: feature without scope');
    });

    it('should not add extra newlines between entries without scope headers', async () => {
      setup(
        [
          {
            hash: 'abc123',
            title: 'feat(docker): add docker feature',
            body: '',
            pr: {
              remote: {
                number: '1',
                author: { login: 'alice' },
                labels: [],
              },
            },
          },
          {
            hash: 'def456',
            title: 'feat: add feature without scope 1',
            body: '',
            pr: {
              remote: {
                number: '2',
                author: { login: 'bob' },
                labels: [],
              },
            },
          },
          {
            hash: 'ghi789',
            title: 'feat: add feature without scope 2',
            body: '',
            pr: {
              remote: {
                number: '3',
                author: { login: 'charlie' },
                labels: [],
              },
            },
          },
        ],
        null
      );

      const result = await generateChangesetFromGit(dummyGit, '1.0.0', 10);
      const changes = result.changelog;

      // All three should appear without extra blank lines between them
      // (no scope headers since docker only has 1 entry and scopeless don't trigger headers)
      expect(changes).not.toContain('#### Docker');
      expect(changes).not.toContain('#### Other');

      // Verify no double newlines between entries (which would indicate separate sections)
      const featuresSection = getSectionContent(changes, /### New Features[^\n]*\n/);
      expect(featuresSection).not.toBeNull();
      // There should be no blank lines between the three entries
      expect(featuresSection).not.toMatch(/\n\n-/);
      // All entries should be present
      expect(featuresSection).toContain('feat(docker): add docker feature');
      expect(featuresSection).toContain('feat: add feature without scope 1');
      expect(featuresSection).toContain('feat: add feature without scope 2');
    });

    it('should skip scope header for scopes with only one entry', async () => {
      setup(
        [
          {
            hash: 'abc123',
            title: 'feat(api): add endpoint',
            body: '',
            pr: {
              remote: {
                number: '1',
                author: { login: 'alice' },
                labels: [],
              },
            },
          },
          {
            hash: 'def456',
            title: 'feat(ui): single ui feature',
            body: '',
            pr: {
              remote: {
                number: '2',
                author: { login: 'bob' },
                labels: [],
              },
            },
          },
        ],
        null
      );

      const result = await generateChangesetFromGit(dummyGit, '1.0.0', 10);
      const changes = result.changelog;

      // Neither scope should have a header (both have only 1 entry)
      expect(changes).not.toContain('#### Api');
      expect(changes).not.toContain('#### Ui');

      // But both PRs should still appear in the output
      expect(changes).toContain('feat(api): add endpoint');
      expect(changes).toContain('feat(ui): single ui feature');
    });

    it('should merge scopes with different casing', async () => {
      setup(
        [
          {
            hash: 'abc123',
            title: 'feat(API): uppercase scope',
            body: '',
            pr: {
              remote: {
                number: '1',
                author: { login: 'alice' },
                labels: [],
              },
            },
          },
          {
            hash: 'def456',
            title: 'feat(api): lowercase scope',
            body: '',
            pr: {
              remote: {
                number: '2',
                author: { login: 'bob' },
                labels: [],
              },
            },
          },
          {
            hash: 'ghi789',
            title: 'feat(Api): mixed case scope',
            body: '',
            pr: {
              remote: {
                number: '3',
                author: { login: 'charlie' },
                labels: [],
              },
            },
          },
        ],
        null
      );

      const result = await generateChangesetFromGit(dummyGit, '1.0.0', 10);
      const changes = result.changelog;

      // Should only have one Api header (all merged)
      const apiMatches = changes.match(/#### Api/gi);
      expect(apiMatches).toHaveLength(1);

      // All three PRs should be under the same Api scope section
      const apiSection = getSectionContent(changes, /#### Api\n/);
      expect(apiSection).not.toBeNull();
      expect(apiSection).toContain('feat(API): uppercase scope');
      expect(apiSection).toContain('feat(api): lowercase scope');
      expect(apiSection).toContain('feat(Api): mixed case scope');
    });

    it('should sort scope groups alphabetically', async () => {
      setup(
        [
          {
            hash: 'abc123',
            title: 'feat(zulu): z feature 1',
            body: '',
            pr: {
              remote: {
                number: '1',
                author: { login: 'alice' },
                labels: [],
              },
            },
          },
          {
            hash: 'def456',
            title: 'feat(zulu): z feature 2',
            body: '',
            pr: {
              remote: {
                number: '2',
                author: { login: 'bob' },
                labels: [],
              },
            },
          },
          {
            hash: 'ghi789',
            title: 'feat(alpha): a feature 1',
            body: '',
            pr: {
              remote: {
                number: '3',
                author: { login: 'charlie' },
                labels: [],
              },
            },
          },
          {
            hash: 'jkl012',
            title: 'feat(alpha): a feature 2',
            body: '',
            pr: {
              remote: {
                number: '4',
                author: { login: 'dave' },
                labels: [],
              },
            },
          },
          {
            hash: 'mno345',
            title: 'feat(beta): b feature 1',
            body: '',
            pr: {
              remote: {
                number: '5',
                author: { login: 'eve' },
                labels: [],
              },
            },
          },
          {
            hash: 'pqr678',
            title: 'feat(beta): b feature 2',
            body: '',
            pr: {
              remote: {
                number: '6',
                author: { login: 'frank' },
                labels: [],
              },
            },
          },
        ],
        null
      );

      const result = await generateChangesetFromGit(dummyGit, '1.0.0', 10);
      const changes = result.changelog;

      const alphaIndex = changes.indexOf('#### Alpha');
      const betaIndex = changes.indexOf('#### Beta');
      const zuluIndex = changes.indexOf('#### Zulu');

      expect(alphaIndex).toBeLessThan(betaIndex);
      expect(betaIndex).toBeLessThan(zuluIndex);

      // Also verify each section contains the correct PR
      const alphaSection = getSectionContent(changes, /#### Alpha\n/);
      expect(alphaSection).toContain('feat(alpha): a feature 1');
      expect(alphaSection).toContain('feat(alpha): a feature 2');
      expect(alphaSection).not.toContain('feat(beta)');
      expect(alphaSection).not.toContain('feat(zulu)');
    });

    it('should format scope with dashes and underscores as title case', async () => {
      setup(
        [
          {
            hash: 'abc123',
            title: 'feat(my-component): feature with dashes 1',
            body: '',
            pr: {
              remote: {
                number: '1',
                author: { login: 'alice' },
                labels: [],
              },
            },
          },
          {
            hash: 'def456',
            title: 'feat(my-component): feature with dashes 2',
            body: '',
            pr: {
              remote: {
                number: '2',
                author: { login: 'bob' },
                labels: [],
              },
            },
          },
          {
            hash: 'ghi789',
            title: 'feat(another_component): feature with underscores 1',
            body: '',
            pr: {
              remote: {
                number: '3',
                author: { login: 'charlie' },
                labels: [],
              },
            },
          },
          {
            hash: 'jkl012',
            title: 'feat(another_component): feature with underscores 2',
            body: '',
            pr: {
              remote: {
                number: '4',
                author: { login: 'dave' },
                labels: [],
              },
            },
          },
        ],
        null
      );

      const result = await generateChangesetFromGit(dummyGit, '1.0.0', 10);
      const changes = result.changelog;

      // Verify scope headers are formatted correctly (each has 2 entries)
      expect(changes).toContain('#### Another Component');
      expect(changes).toContain('#### My Component');

      // Verify PRs are under correct scope sections
      const myComponentSection = getSectionContent(
        changes,
        /#### My Component\n/
      );
      expect(myComponentSection).toContain('feat(my-component): feature with dashes 1');
      expect(myComponentSection).toContain('feat(my-component): feature with dashes 2');
      expect(myComponentSection).not.toContain('feat(another_component)');

      const anotherComponentSection = getSectionContent(
        changes,
        /#### Another Component\n/
      );
      expect(anotherComponentSection).toContain(
        'feat(another_component): feature with underscores 1'
      );
      expect(anotherComponentSection).toContain(
        'feat(another_component): feature with underscores 2'
      );
      expect(anotherComponentSection).not.toContain('feat(my-component)');
    });

    it('should apply scope grouping to label-categorized PRs', async () => {
      setup(
        [
          {
            hash: 'abc123',
            title: 'feat(api): add endpoint',
            body: '',
            pr: {
              remote: {
                number: '1',
                author: { login: 'alice' },
                labels: ['enhancement'],
              },
            },
          },
          {
            hash: 'def456',
            title: 'feat(api): add another endpoint',
            body: '',
            pr: {
              remote: {
                number: '2',
                author: { login: 'bob' },
                labels: ['enhancement'],
              },
            },
          },
          {
            hash: 'ghi789',
            title: 'feat(ui): add button',
            body: '',
            pr: {
              remote: {
                number: '3',
                author: { login: 'charlie' },
                labels: ['enhancement'],
              },
            },
          },
          {
            hash: 'jkl012',
            title: 'feat(ui): add dialog',
            body: '',
            pr: {
              remote: {
                number: '4',
                author: { login: 'dave' },
                labels: ['enhancement'],
              },
            },
          },
        ],
        `changelog:
  categories:
    - title: Features
      labels:
        - enhancement`
      );

      const result = await generateChangesetFromGit(dummyGit, '1.0.0', 10);
      const changes = result.changelog;

      expect(changes).toContain('### Features');

      // Verify PRs are grouped under correct scopes (each scope has 2 entries)
      const apiSection = getSectionContent(changes, /#### Api\n/);
      expect(apiSection).not.toBeNull();
      expect(apiSection).toContain('feat(api): add endpoint');
      expect(apiSection).toContain('feat(api): add another endpoint');
      expect(apiSection).not.toContain('feat(ui)');

      const uiSection = getSectionContent(changes, /#### Ui\n/);
      expect(uiSection).not.toBeNull();
      expect(uiSection).toContain('feat(ui): add button');
      expect(uiSection).toContain('feat(ui): add dialog');
      expect(uiSection).not.toContain('feat(api)');
    });

    it('should handle breaking changes with scopes', async () => {
      setup(
        [
          {
            hash: 'abc123',
            title: 'feat(api)!: breaking api change',
            body: '',
            pr: {
              remote: {
                number: '1',
                author: { login: 'alice' },
                labels: [],
              },
            },
          },
          {
            hash: 'def456',
            title: 'feat(api)!: another breaking api change',
            body: '',
            pr: {
              remote: {
                number: '2',
                author: { login: 'bob' },
                labels: [],
              },
            },
          },
          {
            hash: 'ghi789',
            title: 'fix(core)!: breaking core fix',
            body: '',
            pr: {
              remote: {
                number: '3',
                author: { login: 'charlie' },
                labels: [],
              },
            },
          },
          {
            hash: 'jkl012',
            title: 'fix(core)!: another breaking core fix',
            body: '',
            pr: {
              remote: {
                number: '4',
                author: { login: 'dave' },
                labels: [],
              },
            },
          },
        ],
        null
      );

      const result = await generateChangesetFromGit(dummyGit, '1.0.0', 10);
      const changes = result.changelog;

      expect(changes).toContain('### Breaking Changes');

      // Verify PRs are grouped under correct scopes (each scope has 2 entries)
      const apiSection = getSectionContent(changes, /#### Api\n/);
      expect(apiSection).not.toBeNull();
      expect(apiSection).toContain('feat(api)!: breaking api change');
      expect(apiSection).toContain('feat(api)!: another breaking api change');
      expect(apiSection).not.toContain('fix(core)');

      const coreSection = getSectionContent(changes, /#### Core\n/);
      expect(coreSection).not.toBeNull();
      expect(coreSection).toContain('fix(core)!: breaking core fix');
      expect(coreSection).toContain('fix(core)!: another breaking core fix');
      expect(coreSection).not.toContain('feat(api)');
    });

    it('should merge scopes with dashes and underscores as equivalent', async () => {
      setup(
        [
          {
            hash: 'abc123',
            title: 'feat(my-component): feature with dashes',
            body: '',
            pr: {
              remote: {
                number: '1',
                author: { login: 'alice' },
                labels: [],
              },
            },
          },
          {
            hash: 'def456',
            title: 'feat(my_component): feature with underscores',
            body: '',
            pr: {
              remote: {
                number: '2',
                author: { login: 'bob' },
                labels: [],
              },
            },
          },
        ],
        null
      );

      const result = await generateChangesetFromGit(dummyGit, '1.0.0', 10);
      const changes = result.changelog;

      // Should only have one "My Component" header (merged via normalization)
      const myComponentMatches = changes.match(/#### My Component/gi);
      expect(myComponentMatches).toHaveLength(1);

      // Both PRs should appear under the same scope section
      const myComponentSection = getSectionContent(changes, /#### My Component\n/);
      expect(myComponentSection).not.toBeNull();
      expect(myComponentSection).toContain('feat(my-component): feature with dashes');
      expect(myComponentSection).toContain('feat(my_component): feature with underscores');
    });
  });

  describe('custom changelog entries', () => {
    it('should use custom changelog entry from PR body instead of PR title', async () => {
      setup(
        [
          {
            hash: 'abc123',
            title: 'feat: Add `foo` function',
            body: '',
            pr: {
              remote: {
                number: '1',
                author: { login: 'alice' },
                body: `### Description

Add \`foo\` function, and add unit tests to thoroughly check all edge cases.

### Changelog Entry

Add a new function called \`foo\` which prints "Hello, world!"

### Issues

Closes #123`,
                labels: [],
              },
            },
          },
        ],
        null
      );

      const result = await generateChangesetFromGit(dummyGit, '1.0.0', 10);
      const changes = result.changelog;

      // Should use the custom changelog entry, not the PR title
      expect(changes).toContain(
        'Add a new function called `foo` which prints "Hello, world!"'
      );
      expect(changes).not.toContain('feat: Add `foo` function');
    });

    it('should fall back to PR title when no changelog entry section exists', async () => {
      setup(
        [
          {
            hash: 'abc123',
            title: 'feat: Add bar function',
            body: '',
            pr: {
              remote: {
                number: '1',
                author: { login: 'alice' },
                body: `### Description

Add bar function with tests.

### Issues

Closes #456`,
                labels: [],
              },
            },
          },
        ],
        null
      );

      const result = await generateChangesetFromGit(dummyGit, '1.0.0', 10);
      const changes = result.changelog;

      // Should use PR title when no custom changelog entry exists
      expect(changes).toContain('feat: Add bar function');
    });

    it('should handle multiple PRs with mixed custom and default changelog entries', async () => {
      setup(
        [
          {
            hash: 'abc123',
            title: 'feat: Add feature A',
            body: '',
            pr: {
              remote: {
                number: '1',
                author: { login: 'alice' },
                body: `### Changelog Entry

Custom entry for feature A`,
                labels: [],
              },
            },
          },
          {
            hash: 'def456',
            title: 'feat: Add feature B',
            body: '',
            pr: {
              remote: {
                number: '2',
                author: { login: 'bob' },
                body: 'No changelog entry section here',
                labels: [],
              },
            },
          },
          {
            hash: 'ghi789',
            title: 'fix: Fix bug C',
            body: '',
            pr: {
              remote: {
                number: '3',
                author: { login: 'charlie' },
                body: `## Changelog Entry

Custom entry for bug fix C`,
                labels: [],
              },
            },
          },
        ],
        null
      );

      const result = await generateChangesetFromGit(dummyGit, '1.0.0', 10);
      const changes = result.changelog;

      expect(changes).toContain('Custom entry for feature A');
      expect(changes).toContain('feat: Add feature B');
      expect(changes).toContain('Custom entry for bug fix C');
      expect(changes).not.toContain('feat: Add feature A');
      expect(changes).not.toContain('fix: Fix bug C');
    });

    it('should work with changelog entry in categorized PRs', async () => {
      setup(
        [
          {
            hash: 'abc123',
            title: 'Add new API endpoint',
            body: '',
            pr: {
              remote: {
                number: '1',
                author: { login: 'alice' },
                body: '### Changelog Entry\n\nIntroduce a powerful new /api/v2/users endpoint with filtering support',
                labels: ['feature'],
              },
            },
          },
          {
            hash: 'def456',
            title: 'Fix memory leak',
            body: '',
            pr: {
              remote: {
                number: '2',
                author: { login: 'bob' },
                body: '### Changelog Entry\n\nResolve critical memory leak that occurred during large file uploads',
                labels: ['bug'],
              },
            },
          },
        ],
        `changelog:
  categories:
    - title: Features
      labels:
        - feature
    - title: Bug Fixes
      labels:
        - bug`
      );

      const result = await generateChangesetFromGit(dummyGit, '1.0.0', 10);
      const changes = result.changelog;

      expect(changes).toContain('### Features');
      expect(changes).toContain('### Bug Fixes');
      expect(changes).toContain(
        'Introduce a powerful new /api/v2/users endpoint with filtering support'
      );
      expect(changes).toContain(
        'Resolve critical memory leak that occurred during large file uploads'
      );
      expect(changes).not.toContain('Add new API endpoint');
      expect(changes).not.toContain('Fix memory leak');
    });

    it('should preserve scope extraction when using custom changelog entry', async () => {
      setup(
        [
          {
            hash: 'abc123',
            title: 'feat(api): Add endpoint',
            body: '',
            pr: {
              remote: {
                number: '1',
                author: { login: 'alice' },
                body: `### Changelog Entry

Add powerful new endpoint for user management`,
                labels: [],
              },
            },
          },
          {
            hash: 'def456',
            title: 'feat(api): Add another endpoint',
            body: '',
            pr: {
              remote: {
                number: '2',
                author: { login: 'bob' },
                body: `### Changelog Entry

Add endpoint for data export`,
                labels: [],
              },
            },
          },
        ],
        null
      );

      const result = await generateChangesetFromGit(dummyGit, '1.0.0', 10);
      const changes = result.changelog;

      // Should still group by scope even with custom changelog entries
      expect(changes).toContain('#### Api');
      expect(changes).toContain('Add powerful new endpoint for user management');
      expect(changes).toContain('Add endpoint for data export');
    });

    it('should work with changelog entry in "Other" section', async () => {
      setup(
        [
          {
            hash: 'abc123',
            title: 'Update dependencies',
            body: '',
            pr: {
              remote: {
                number: '1',
                author: { login: 'alice' },
                body: `### Changelog Entry

Update all dependencies to their latest versions for improved security`,
                labels: [],
              },
            },
          },
        ],
        null
      );

      const result = await generateChangesetFromGit(dummyGit, '1.0.0', 10);
      const changes = result.changelog;

      expect(changes).toContain(
        'Update all dependencies to their latest versions for improved security'
      );
      expect(changes).not.toContain('Update dependencies');
    });

    it('should handle multi-line custom changelog entries with nested bullets', async () => {
      setup(
        [
          {
            hash: 'abc123',
            title: 'feat: Big feature',
            body: '',
            pr: {
              remote: {
                number: '1',
                author: { login: 'alice' },
                body: `### Changelog Entry

- Add comprehensive user authentication system
    - OAuth2 support
    - Two-factor authentication
    - Session management`,
                labels: [],
              },
            },
          },
        ],
        null
      );

      const result = await generateChangesetFromGit(dummyGit, '1.0.0', 10);
      const changes = result.changelog;

      expect(changes).toContain(
        'Add comprehensive user authentication system by @alice in [#1]'
      );
      expect(changes).toContain('  OAuth2 support');
      expect(changes).toContain('  Two-factor authentication');
      expect(changes).toContain('  Session management');
    });

    it('should create multiple changelog entries from multiple bullets in PR', async () => {
      setup(
        [
          {
            hash: 'abc123',
            title: 'feat: Multiple features',
            body: '',
            pr: {
              remote: {
                number: '1',
                author: { login: 'alice' },
                body: `### Changelog Entry

- Add OAuth2 authentication
- Add two-factor authentication
- Add session management`,
                labels: [],
              },
            },
          },
        ],
        null
      );

      const result = await generateChangesetFromGit(dummyGit, '1.0.0', 10);
      const changes = result.changelog;

      // Should have 3 separate changelog entries from the same PR
      expect(changes).toContain('Add OAuth2 authentication by @alice in [#1]');
      expect(changes).toContain('Add two-factor authentication by @alice in [#1]');
      expect(changes).toContain('Add session management by @alice in [#1]');
    });

    it('should handle multiple bullets with nested content in changelog entries', async () => {
      setup(
        [
          {
            hash: 'abc123',
            title: 'feat: Big update',
            body: '',
            pr: {
              remote: {
                number: '1',
                author: { login: 'alice' },
                body: `### Changelog Entry

- Add authentication
    - OAuth2
    - 2FA
- Add user profiles
    - Avatar upload
    - Bio editing`,
                labels: [],
              },
            },
          },
        ],
        null
      );

      const result = await generateChangesetFromGit(dummyGit, '1.0.0', 10);
      const changes = result.changelog;

      // First entry with nested content
      expect(changes).toContain('Add authentication by @alice in [#1]');
      expect(changes).toContain('  OAuth2');
      expect(changes).toContain('  2FA');
      
      // Second entry with nested content
      expect(changes).toContain('Add user profiles by @alice in [#1]');
      expect(changes).toContain('  Avatar upload');
      expect(changes).toContain('  Bio editing');
    });

    it('should ignore empty changelog entry sections', async () => {
      setup(
        [
          {
            hash: 'abc123',
            title: 'feat: Add feature',
            body: '',
            pr: {
              remote: {
                number: '1',
                author: { login: 'alice' },
                body: `### Changelog Entry

### Issues

Closes #123`,
                labels: [],
              },
            },
          },
        ],
        null
      );

      const result = await generateChangesetFromGit(dummyGit, '1.0.0', 10);
      const changes = result.changelog;

      // Should fall back to PR title when changelog entry is empty
      expect(changes).toContain('feat: Add feature');
    });
  });
});

describe('extractScope', () => {
  it.each([
    ['feat(api): add endpoint', 'api'],
    ['fix(ui): fix button', 'ui'],
    ['feat(my-component): add feature', 'my-component'],
    ['feat(my_component): add feature', 'my-component'], // underscores normalized to dashes
    ['feat(API): uppercase scope', 'api'],
    ['feat(MyComponent): mixed case', 'mycomponent'],
    ['feat(scope)!: breaking change', 'scope'],
    ['fix(core)!: another breaking', 'core'],
    ['docs(readme): update docs', 'readme'],
    ['chore(deps): update dependencies', 'deps'],
    ['feat(my-long_scope): mixed separators', 'my-long-scope'], // underscores normalized to dashes
  ])('should extract scope from "%s" as "%s"', (title, expected) => {
    expect(extractScope(title)).toBe(expected);
  });

  it.each([
    ['feat: no scope', null],
    ['fix: simple fix', null],
    ['random commit message', null],
    ['feat!: breaking without scope', null],
    ['(scope): missing type', null],
    ['feat(): empty scope', null],
  ])('should return null for "%s"', (title, expected) => {
    expect(extractScope(title)).toBe(expected);
  });
});

describe('formatScopeTitle', () => {
  it.each([
    ['api', 'Api'],
    ['ui', 'Ui'],
    ['my-component', 'My Component'],
    ['my_component', 'My Component'],
    ['multi-word-scope', 'Multi Word Scope'],
    ['multi_word_scope', 'Multi Word Scope'],
    ['API', 'API'],
    ['mycomponent', 'Mycomponent'],
  ])('should format "%s" as "%s"', (scope, expected) => {
    expect(formatScopeTitle(scope)).toBe(expected);
  });
});

<<<<<<< HEAD
describe('extractChangelogEntry', () => {
  it('should extract content from "### Changelog Entry" section as single entry', () => {
    const prBody = `### Description

This PR adds a new feature.

### Changelog Entry

Add a new function called \`foo\` which prints "Hello, world!"

### Issues

Closes #123`;
    
    const result = extractChangelogEntry(prBody);
    expect(result).toHaveLength(1);
    expect(result).not.toBeNull();
    if (result) {
      expect(result[0].text).toBe('Add a new function called `foo` which prints "Hello, world!"');
      expect(result[0].nestedContent).toBeUndefined();
    }
  });

  it('should extract content from "## Changelog Entry" section', () => {
    const prBody = `## Description

This PR adds a new feature.

## Changelog Entry

Add a new function called \`foo\` which prints "Hello, world!"

## Issues

Closes #123`;
    
    const result = extractChangelogEntry(prBody);
    expect(result).toHaveLength(1);
    expect(result).not.toBeNull();
    if (result) {
      expect(result[0].text).toBe('Add a new function called `foo` which prints "Hello, world!"');
    }
  });

  it('should handle changelog entry at the end of PR body', () => {
    const prBody = `### Description

This PR adds a new feature.

### Changelog Entry

This is the last section with no sections after it.`;
    
    const result = extractChangelogEntry(prBody);
    expect(result).toHaveLength(1);
    expect(result).not.toBeNull();
    if (result) {
      expect(result[0].text).toBe('This is the last section with no sections after it.');
    }
  });

  it('should be case-insensitive', () => {
    const prBody = `### Description

This PR adds a new feature.

### changelog entry

Custom changelog text here

### Issues

Closes #123`;
    
    const result = extractChangelogEntry(prBody);
    expect(result).toHaveLength(1);
    expect(result).not.toBeNull();
    if (result) {
      expect(result[0].text).toBe('Custom changelog text here');
    }
  });

  it('should handle multiple lines in plain text as single entry', () => {
    const prBody = `### Description

Description here

### Changelog Entry

This is a multi-line
changelog entry that
spans several lines.

### Issues

Closes #123`;
    
    const result = extractChangelogEntry(prBody);
    expect(result).toHaveLength(1);
    expect(result).not.toBeNull();
    if (result) {
      expect(result[0].text).toBe(
        'This is a multi-line\nchangelog entry that\nspans several lines.'
      );
    }
  });

  it('should handle multiple top-level bullets as separate entries', () => {
    const prBody = `### Changelog Entry

- Add **bold** feature
- Add *italic* feature
- Add \`code\` feature`;
    
    const result = extractChangelogEntry(prBody);
    expect(result).toHaveLength(3);
    expect(result).not.toBeNull();
    if (result) {
      expect(result[0].text).toBe('Add **bold** feature');
      expect(result[1].text).toBe('Add *italic* feature');
      expect(result[2].text).toBe('Add `code` feature');
    }
  });

  it('should return null when no changelog entry section exists', () => {
    const prBody = `### Description

This PR adds a new feature.

### Issues

Closes #123`;
    
    expect(extractChangelogEntry(prBody)).toBeNull();
  });

  it('should return null when prBody is null', () => {
    expect(extractChangelogEntry(null)).toBeNull();
  });

  it('should return null when prBody is empty string', () => {
    expect(extractChangelogEntry('')).toBeNull();
  });

  it('should return null when changelog entry section is empty', () => {
    const prBody = `### Description

This PR adds a new feature.

### Changelog Entry

### Issues

Closes #123`;
    
    expect(extractChangelogEntry(prBody)).toBeNull();
  });

  it('should handle changelog entry with trailing/leading whitespace', () => {
    const prBody = `### Changelog Entry

  This has leading whitespace  

### Issues`;
    
    const result = extractChangelogEntry(prBody);
    expect(result).toHaveLength(1);
    expect(result).not.toBeNull();
    if (result) {
      expect(result[0].text).toBe('This has leading whitespace');
    }
  });

  it('should handle changelog entry header with trailing hashes', () => {
    const prBody = `### Description

This PR adds a new feature.

### Changelog Entry ###

Custom changelog text

### Issues`;
    
    const result = extractChangelogEntry(prBody);
    expect(result).toHaveLength(1);
    expect(result).not.toBeNull();
    if (result) {
      expect(result[0].text).toBe('Custom changelog text');
    }
  });

  it('should not match "Changelog Entry" in regular text', () => {
    const prBody = `### Description

This PR adds Changelog Entry functionality.

### Issues

Closes #123`;
    
    expect(extractChangelogEntry(prBody)).toBeNull();
  });

  it('should extract only until next heading, not all remaining text', () => {
    const prBody = `### Changelog Entry

This is the changelog.

### Issues

This should not be included.

### More Sections

Neither should this.`;
    
    const result = extractChangelogEntry(prBody);
    expect(result).toHaveLength(1);
    expect(result).not.toBeNull();
    if (result) {
      expect(result[0].text).toBe('This is the changelog.');
    }
  });

  it('should handle nested bullets under a top-level bullet', () => {
    const prBody = `### Changelog Entry

- Add authentication system
    - OAuth2 support
    - Two-factor authentication
    - Session management`;
    
    const result = extractChangelogEntry(prBody);
    expect(result).toHaveLength(1);
    expect(result).not.toBeNull();
    if (result) {
      expect(result[0].text).toBe('Add authentication system');
      expect(result[0].nestedContent).toBe(
        '  OAuth2 support\n  Two-factor authentication\n  Session management'
      );
    }
  });

  it('should handle multiple top-level bullets with nested content', () => {
    const prBody = `### Changelog Entry

- Add authentication system
    - OAuth2 support
    - Two-factor authentication
- Add user profile page
    - Avatar upload
    - Bio editing
- Add settings panel`;
    
    const result = extractChangelogEntry(prBody);
    expect(result).toHaveLength(3);
    expect(result).not.toBeNull();
    if (result) {
      expect(result[0].text).toBe('Add authentication system');
      expect(result[0].nestedContent).toBe('  OAuth2 support\n  Two-factor authentication');
      expect(result[1].text).toBe('Add user profile page');
      expect(result[1].nestedContent).toBe('  Avatar upload\n  Bio editing');
      expect(result[2].text).toBe('Add settings panel');
      expect(result[2].nestedContent).toBeUndefined();
    }
  });

  it('should handle paragraph followed by nested bullets', () => {
    const prBody = `### Changelog Entry

Comprehensive authentication system with the following features:
    - OAuth2 support
    - Two-factor authentication
    - Session management`;
    
    const result = extractChangelogEntry(prBody);
    expect(result).toHaveLength(1);
    expect(result).not.toBeNull();
    if (result) {
      expect(result[0].text).toBe('Comprehensive authentication system with the following features:');
      expect(result[0].nestedContent).toBeDefined();
      expect(result[0].nestedContent).toContain('OAuth2 support');
    }
  });

  it('should only include content within the Changelog Entry section', () => {
    const prBody = `### Description

This should not be included.

### Changelog Entry

- Add feature A
- Add feature B

### Issues

This should also not be included.

Closes #123`;
    
    const result = extractChangelogEntry(prBody);
    expect(result).toHaveLength(2);
    expect(result).not.toBeNull();
    if (result) {
      expect(result[0].text).toBe('Add feature A');
      expect(result[1].text).toBe('Add feature B');
      // Make sure content from other sections isn't included
      const allText = result.map(e => e.text + (e.nestedContent || '')).join('');
      expect(allText).not.toContain('This should not be included');
      expect(allText).not.toContain('This should also not be included');
      expect(allText).not.toContain('Closes #123');
    }
=======
describe('shouldExcludePR', () => {
  it('should return true when body contains #skip-changelog', () => {
    const labels = new Set<string>();
    expect(shouldExcludePR(labels, 'user', null, 'Some text #skip-changelog here')).toBe(true);
  });

  it('should return false when body does not contain magic word', () => {
    const labels = new Set<string>();
    expect(shouldExcludePR(labels, 'user', null, 'Normal body text')).toBe(false);
  });

  it('should return false when body is undefined', () => {
    const labels = new Set<string>();
    expect(shouldExcludePR(labels, 'user', null, undefined)).toBe(false);
  });

  it('should return false when body is empty', () => {
    const labels = new Set<string>();
    expect(shouldExcludePR(labels, 'user', null, '')).toBe(false);
  });

  it('should check body before config (early exit)', () => {
    // Even with no config, magic word should cause exclusion
    const labels = new Set(['feature']);
    expect(shouldExcludePR(labels, 'user', null, '#skip-changelog')).toBe(true);
  });
});

describe('shouldSkipCurrentPR', () => {
  const basePRInfo: CurrentPRInfo = {
    number: 123,
    title: 'Test PR',
    body: '',
    author: 'testuser',
    labels: [],
    baseRef: 'main',
  };

  beforeEach(() => {
    clearChangesetCache();
    getConfigFileDirMock.mockReturnValue('/test');
  });

  it('should return true when PR body contains #skip-changelog', () => {
    const prInfo: CurrentPRInfo = {
      ...basePRInfo,
      body: 'This is a PR description\n\n#skip-changelog',
    };
    readFileSyncMock.mockImplementation(() => {
      throw { code: 'ENOENT' };
    });

    expect(shouldSkipCurrentPR(prInfo)).toBe(true);
  });

  it('should return true when PR body contains #skip-changelog inline', () => {
    const prInfo: CurrentPRInfo = {
      ...basePRInfo,
      body: 'This is internal work #skip-changelog for now',
    };
    readFileSyncMock.mockImplementation(() => {
      throw { code: 'ENOENT' };
    });

    expect(shouldSkipCurrentPR(prInfo)).toBe(true);
  });

  it('should return false when PR body does not contain skip marker', () => {
    const prInfo: CurrentPRInfo = {
      ...basePRInfo,
      body: 'This is a regular PR description',
    };
    readFileSyncMock.mockImplementation(() => {
      throw { code: 'ENOENT' };
    });

    expect(shouldSkipCurrentPR(prInfo)).toBe(false);
  });

  it('should return true when PR has an excluded label from config', () => {
    const prInfo: CurrentPRInfo = {
      ...basePRInfo,
      body: 'Normal description',
      labels: ['skip-changelog'],
    };
    readFileSyncMock.mockImplementation((path: any) => {
      if (typeof path === 'string' && path.includes('release.yml')) {
        return `changelog:
  exclude:
    labels:
      - skip-changelog
  categories:
    - title: Features
      labels:
        - feature`;
      }
      throw { code: 'ENOENT' };
    });

    expect(shouldSkipCurrentPR(prInfo)).toBe(true);
  });

  it('should return true when PR author is excluded in config', () => {
    const prInfo: CurrentPRInfo = {
      ...basePRInfo,
      body: 'Normal description',
      author: 'dependabot[bot]',
    };
    readFileSyncMock.mockImplementation((path: any) => {
      if (typeof path === 'string' && path.includes('release.yml')) {
        return `changelog:
  exclude:
    authors:
      - dependabot[bot]
  categories:
    - title: Features
      labels:
        - feature`;
      }
      throw { code: 'ENOENT' };
    });

    expect(shouldSkipCurrentPR(prInfo)).toBe(true);
  });

  it('should return false when PR does not match any exclusion criteria', () => {
    const prInfo: CurrentPRInfo = {
      ...basePRInfo,
      body: 'Normal description',
      labels: ['feature'],
      author: 'regularuser',
    };
    readFileSyncMock.mockImplementation((path: any) => {
      if (typeof path === 'string' && path.includes('release.yml')) {
        return `changelog:
  exclude:
    labels:
      - skip-changelog
    authors:
      - dependabot[bot]
  categories:
    - title: Features
      labels:
        - feature`;
      }
      throw { code: 'ENOENT' };
    });

    expect(shouldSkipCurrentPR(prInfo)).toBe(false);
  });

  it('should prioritize magic word over config (skip even without config)', () => {
    const prInfo: CurrentPRInfo = {
      ...basePRInfo,
      body: 'Description with #skip-changelog',
      labels: ['feature'],
    };
    // No release config
    readFileSyncMock.mockImplementation(() => {
      throw { code: 'ENOENT' };
    });

    expect(shouldSkipCurrentPR(prInfo)).toBe(true);
  });
});

describe('getBumpTypeForPR', () => {
  const basePRInfo: CurrentPRInfo = {
    number: 123,
    title: 'Test PR',
    body: '',
    author: 'testuser',
    labels: [],
    baseRef: 'main',
  };

  beforeEach(() => {
    clearChangesetCache();
    getConfigFileDirMock.mockReturnValue('/test');
  });

  it('should return minor for feat: prefix with default config', () => {
    const prInfo: CurrentPRInfo = {
      ...basePRInfo,
      title: 'feat: Add new feature',
    };
    // No release config - uses default conventional commits
    readFileSyncMock.mockImplementation(() => {
      throw { code: 'ENOENT' };
    });

    expect(getBumpTypeForPR(prInfo)).toBe('minor');
  });

  it('should return patch for fix: prefix with default config', () => {
    const prInfo: CurrentPRInfo = {
      ...basePRInfo,
      title: 'fix: Fix a bug',
    };
    readFileSyncMock.mockImplementation(() => {
      throw { code: 'ENOENT' };
    });

    expect(getBumpTypeForPR(prInfo)).toBe('patch');
  });

  it('should return major for breaking change with default config', () => {
    const prInfo: CurrentPRInfo = {
      ...basePRInfo,
      title: 'feat!: Breaking change',
    };
    readFileSyncMock.mockImplementation(() => {
      throw { code: 'ENOENT' };
    });

    expect(getBumpTypeForPR(prInfo)).toBe('major');
  });

  it('should return null for unmatched title', () => {
    const prInfo: CurrentPRInfo = {
      ...basePRInfo,
      title: 'Random commit message',
    };
    readFileSyncMock.mockImplementation(() => {
      throw { code: 'ENOENT' };
    });

    expect(getBumpTypeForPR(prInfo)).toBeNull();
  });

  it('should match by label when config has label-based categories', () => {
    const prInfo: CurrentPRInfo = {
      ...basePRInfo,
      title: 'Some random title',
      labels: ['feature'],
    };
    readFileSyncMock.mockImplementation((path: any) => {
      if (typeof path === 'string' && path.includes('release.yml')) {
        return `changelog:
  categories:
    - title: Features
      labels:
        - feature
      semver: minor`;
      }
      throw { code: 'ENOENT' };
    });

    expect(getBumpTypeForPR(prInfo)).toBe('minor');
  });

  it('should work for skipped PRs (still determines bump type)', () => {
    const prInfo: CurrentPRInfo = {
      ...basePRInfo,
      title: 'feat: New feature',
      body: '#skip-changelog',
    };
    readFileSyncMock.mockImplementation(() => {
      throw { code: 'ENOENT' };
    });

    // PR is skipped but should still have a bump type
    expect(shouldSkipCurrentPR(prInfo)).toBe(true);
    expect(getBumpTypeForPR(prInfo)).toBe('minor');
  });

  it('should return minor for feat with scope', () => {
    const prInfo: CurrentPRInfo = {
      ...basePRInfo,
      title: 'feat(api): Add new endpoint',
    };
    readFileSyncMock.mockImplementation(() => {
      throw { code: 'ENOENT' };
    });

    expect(getBumpTypeForPR(prInfo)).toBe('minor');
  });

  it('should return patch for fix with scope', () => {
    const prInfo: CurrentPRInfo = {
      ...basePRInfo,
      title: 'fix(core): Fix memory leak',
    };
    readFileSyncMock.mockImplementation(() => {
      throw { code: 'ENOENT' };
    });

    expect(getBumpTypeForPR(prInfo)).toBe('patch');
  });

  it('should return patch for docs: prefix in default config', () => {
    const prInfo: CurrentPRInfo = {
      ...basePRInfo,
      title: 'docs: Update README',
    };
    readFileSyncMock.mockImplementation(() => {
      throw { code: 'ENOENT' };
    });

    // docs category in default config has patch semver
    expect(getBumpTypeForPR(prInfo)).toBe('patch');
  });

  it('should return patch for chore: prefix in default config', () => {
    const prInfo: CurrentPRInfo = {
      ...basePRInfo,
      title: 'chore: Update dependencies',
    };
    readFileSyncMock.mockImplementation(() => {
      throw { code: 'ENOENT' };
    });

    // chore is in the build/internal category with patch semver
    expect(getBumpTypeForPR(prInfo)).toBe('patch');
  });

  it('should prefer label over title pattern when both match', () => {
    const prInfo: CurrentPRInfo = {
      ...basePRInfo,
      title: 'feat: This looks like a feature',
      labels: ['bug'], // Label says bug, title says feat
    };
    readFileSyncMock.mockImplementation((path: any) => {
      if (typeof path === 'string' && path.includes('release.yml')) {
        return `changelog:
  categories:
    - title: Bug Fixes
      labels:
        - bug
      semver: patch
    - title: Features
      labels:
        - feature
      semver: minor`;
      }
      throw { code: 'ENOENT' };
    });

    // Label takes precedence, so should be patch (bug) not minor (feat)
    expect(getBumpTypeForPR(prInfo)).toBe('patch');
>>>>>>> 771c4137
  });
});<|MERGE_RESOLUTION|>--- conflicted
+++ resolved
@@ -25,15 +25,11 @@
   generateChangesetFromGit,
   extractScope,
   formatScopeTitle,
-<<<<<<< HEAD
   extractChangelogEntry,
-  clearChangesetCache,
-=======
   clearChangesetCache,
   shouldExcludePR,
   shouldSkipCurrentPR,
   getBumpTypeForPR,
->>>>>>> 771c4137
   SKIP_CHANGELOG_MAGIC_WORD,
   BODY_IN_CHANGELOG_MAGIC_WORD,
   CurrentPRInfo,
@@ -3184,7 +3180,6 @@
   });
 });
 
-<<<<<<< HEAD
 describe('extractChangelogEntry', () => {
   it('should extract content from "### Changelog Entry" section as single entry', () => {
     const prBody = `### Description
@@ -3499,7 +3494,9 @@
       expect(allText).not.toContain('This should also not be included');
       expect(allText).not.toContain('Closes #123');
     }
-=======
+  });
+});
+
 describe('shouldExcludePR', () => {
   it('should return true when body contains #skip-changelog', () => {
     const labels = new Set<string>();
@@ -3840,6 +3837,5 @@
 
     // Label takes precedence, so should be patch (bug) not minor (feat)
     expect(getBumpTypeForPR(prInfo)).toBe('patch');
->>>>>>> 771c4137
   });
 });