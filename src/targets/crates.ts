import * as fs from 'fs';
import * as path from 'path';

import simpleGit from 'simple-git';

import { getGlobalGithubConfig } from '../config';
import { logger as loggerRaw } from '../logger';
import { GithubGlobalConfig, TargetConfig } from '../schemas/project_config';
import { forEachChained } from '../utils/async';
import { ConfigurationError } from '../utils/errors';
import { withTempDir } from '../utils/files';
import {
  checkExecutableIsPresent,
  sleepAsync,
  spawnProcess,
} from '../utils/system';
import { BaseTarget } from './base';
import { BaseArtifactProvider } from '../artifact_providers/base';

const logger = loggerRaw.withScope('[crates]');

const DEFAULT_CARGO_BIN = 'cargo';

/**
 * Command to launch cargo
 */
const CARGO_BIN = process.env.CARGO_BIN || DEFAULT_CARGO_BIN;

/**
 * A message fragment emitted by cargo when publishing fails due to a missing
 * dependency. This sometimes indicates a false positive if the cache has not
 * been updated.
 */
const VERSION_ERROR = 'failed to select a version for the requirement';

/**
 * Maximum number of attempts including the initial one when publishing fails
 * due to a stale cache. After this number of retries, publishing fails.
 */
const MAX_ATTEMPTS = 5;

/**
 * Initial delay to wait between publish retries in seconds. Exponential backoff
 * is applied to this delay on retries.
 */
const RETRY_DELAY_SECS = 2;

/**
 * Exponential backoff that is applied to the initial retry delay.
 */
const RETRY_EXP_FACTOR = 2;

/** Options for "crates" target */
export interface CratesTargetOptions {
  /** Crates API token */
  apiToken: string;
  /** Whether to use `cargo-hack` and remove dev dependencies */
  noDevDeps: boolean;
}

/** A package dependency specification */
export interface CrateDependency {
  /** Unique name of the package */
  name: string;
  /** The required version range */
  req: string;
  /** The dependency kind. "dev", "build", or null for a normal dependency. */
  kind: string | null;
}

/** A crate (Rust) package */
export interface CratePackage {
  /** Unique identifier containing name, version and location */
  id: string;
  /** The unique name of the crate package */
  name: string;
  /** The current version of this package */
  version: string;
  /** Path to the manifest in the local workspace */
  manifest_path: string;
  /** The full list of package dependencies */
  dependencies: CrateDependency[];
  /**
   * A list of registry names allowed for publishing.
   *
   * By default, this value is `null`. If this value is an empty array, then
   * publishing for this crate is disabled (`publish = false` in TOML).
   */
  publish: string[] | null;
}

/** Metadata on a crate workspace */
export interface CrateMetadata {
  /** The full list of packages in this workspace */
  packages: CratePackage[];
  /** IDs of the packages in this workspace */
  workspace_members: string[];
}

/**
 * Target responsible for publishing releases on Crates.io (Rust packages)
 */
export class CratesTarget extends BaseTarget {
  /** Target name */
  public readonly name: string = 'crates';
  /** Target options */
  public readonly cratesConfig: CratesTargetOptions;

  public constructor(
    config: TargetConfig,
    artifactProvider: BaseArtifactProvider
  ) {
    super(config, artifactProvider);
    this.cratesConfig = this.getCratesConfig();
    checkExecutableIsPresent(CARGO_BIN);
  }

  /**
   * Extracts Crates target options from the environment
   */
  public getCratesConfig(): CratesTargetOptions {
    if (!process.env.CRATES_IO_TOKEN) {
      throw new ConfigurationError(
        `Cannot publish to Crates.io: missing credentials.
         Please use CRATES_IO_TOKEN environment variable to pass the API token.`
      );
    }
    return {
      apiToken: process.env.CRATES_IO_TOKEN,
      noDevDeps: !!this.config.noDevDeps,
    };
  }

  /**
   * Resolves crate metadata for the project located in the specified directory
   *
   * Crate metadata comprises the name and version of the root package, as well as
   * a flat list of its local dependencies and their respective versions. The full
   * list of dependencies is not included in this metadata.
   *
   * @param directory Path to the root crate / package
   * @returns An object containing cargo metadata
   * @async
   */
  public async getCrateMetadata(directory: string): Promise<CrateMetadata> {
    const args = [
      'metadata',
      '--manifest-path',
      `${directory}/Cargo.toml`,
      '--no-deps',
      '--format-version=1',
    ];

    logger.info(`Loading workspace information from ${directory}/Cargo.toml`);
    const metadata = await spawnProcess(
      CARGO_BIN,
      args,
      {},
      { enableInDryRunMode: true }
    );
    if (!metadata) {
      throw new ConfigurationError('Empty Cargo metadata!');
    }
    return JSON.parse(metadata.toString());
  }

  /**
   * Determines the topological order in which to publish crates
   *
   * The order is determined by the dependency graph. In order to publish a crate,
   * all its dependencies have to be available on the index first. Therefore, this
   * method performs a topological sort of the list of given packages.
   *
   * Note that the actual order of packages in the result is indeterministic.
   * However, the topological order will always be consistent.
   *
   * @param packages A list of cargo packages (i.e. crates)
   * @returns The sorted list of packages
   */
  public getPublishOrder(packages: CratePackage[]): CratePackage[] {
<<<<<<< HEAD
    const remaining = _.keyBy(packages, (p) => p.name);
=======
    const remaining = packages.reduce((dict, p) => {
      dict[p.name] = p;
      return dict;
    }, {} as { [index: string]: CratePackage });
>>>>>>> db9e8cd4
    const ordered: CratePackage[] = [];

    const isWorkspaceDependency = (dep: CrateDependency) => {
      // Optionally exclude dev dependencies from dependency resolution. When
      // this flag is provided, these usually lead to circular dependencies.
      if (this.cratesConfig.noDevDeps && dep.kind === 'dev') {
        return false;
      }

      return !!remaining[dep.name];
    };

    // We iterate until there are no packages left. Note that cargo will already
    // check for cycles in the dependency graph and fail if its not a DAG.
    while (Object.keys(remaining).length > 0) {
      const leafDependencies = Object.values(remaining).filter(
        // Find all packages with no remaining workspace dependencies
        (p) => p.dependencies.filter(isWorkspaceDependency).length === 0
      );

      if (leafDependencies.length === 0) {
        throw new Error('Circular dependency detected!');
      }

      leafDependencies.forEach((next) => {
        ordered.push(next);
        delete remaining[next.name];
      });
    }
    return ordered;
  }

  /**
   * Publishes an entire workspace on crates.io
   *
   * If the workspace contains multiple packages with dependencies, they are
   * published in topological order. This ensures that once a package has been
   * published, all its requirements are available on the index as well.
   *
   * @param directory The path to the root package
   * @returns A promise that resolves when the workspace has been published
   */
  public async publishWorkspace(directory: string): Promise<any> {
    const metadata = await this.getCrateMetadata(directory);
    const unorderedCrates = metadata.packages
      // only publish workspace members
      .filter((p) => metadata.workspace_members.indexOf(p.id) > -1)
      // skip crates with `"publish": []`
      .filter((p) => !p.publish || p.publish.length);

    const crates = this.getPublishOrder(unorderedCrates);
    logger.debug(
      `Publishing packages in the following order: ${crates
        .map((c) => c.name)
        .join(', ')}`
    );
    return forEachChained(crates, async (crate) => this.publishPackage(crate));
  }

  /**
   * Uploads an archive to Crates.io registry using "cargo"
   *
   * @param crate The CratePackage object to publish
   * @returns A promise that resolves when the upload has completed
   */
  public async publishPackage(crate: CratePackage): Promise<any> {
    const args = this.cratesConfig.noDevDeps
      ? ['hack', 'publish', '--allow-dirty', '--no-dev-deps']
      : ['publish'];

    args.push(
      '--no-verify', // Verification should be done on the CI stage
      '--manifest-path',
      crate.manifest_path
    );

    const env = {
      ...process.env,
      CARGO_REGISTRY_TOKEN: this.cratesConfig.apiToken,
    };

    let delay = RETRY_DELAY_SECS;
    logger.info(`Publishing ${crate.name}`);
    for (let i = 0; i <= MAX_ATTEMPTS; i++) {
      try {
        return await spawnProcess(CARGO_BIN, args, { env });
      } catch (e) {
        if (i < MAX_ATTEMPTS && e.message.includes(VERSION_ERROR)) {
          logger.warn(`Publish failed, trying again in ${delay}s...`);
          await sleepAsync(delay * 1000);
          delay *= RETRY_EXP_FACTOR;
        } else {
          throw e;
        }
      }
    }
  }

  /**
   * Clones a repository and its submodules.
   *
   * @param config Git configuration specifying the repository to clone.
   * @param revision The commit SHA that should be checked out after the clone.
   * @param directory The directory to clone into.
   */
  public async cloneWithSubmodules(
    config: GithubGlobalConfig,
    revision: string,
    directory: string
  ): Promise<any> {
    const { owner, repo } = config;
    const git = simpleGit(directory);
    const url = `https://github.com/${owner}/${repo}.git`;

    logger.info(`Cloning ${owner}/${repo} into ${directory}`);
    await git.clone(url, directory);
    await git.checkout(revision);

    logger.info(`Checking out submodules`);
    await git.submoduleUpdate(['--init']);

    // Cargo seems to run into problems if the crate resides within a git
    // checkout located in a memory file system on Mac (e.g. /tmp). This can be
    // avoided by signaling to cargo that this is not a git checkout.
    const gitdir = path.join(directory, '.git');
    fs.renameSync(gitdir, `${gitdir}.bak`);
  }

  /**
   * Uploads all files to Crates.io using Cargo
   *
   * Requires twine to be configured in the environment (either beforehand or
   * via enviroment).
   *
   * @param version New version to be released
   * @param revision Git commit SHA to be published
   */
  public async publish(_version: string, revision: string): Promise<any> {
    const githubConfig = getGlobalGithubConfig();
    await withTempDir(
      async (directory) => {
        await this.cloneWithSubmodules(githubConfig, revision, directory);
        await this.publishWorkspace(directory);
      },
      true,
      'craft-crates-'
    );

    logger.info('Crates release complete');
  }
}<|MERGE_RESOLUTION|>--- conflicted
+++ resolved
@@ -178,14 +178,10 @@
    * @returns The sorted list of packages
    */
   public getPublishOrder(packages: CratePackage[]): CratePackage[] {
-<<<<<<< HEAD
-    const remaining = _.keyBy(packages, (p) => p.name);
-=======
     const remaining = packages.reduce((dict, p) => {
       dict[p.name] = p;
       return dict;
     }, {} as { [index: string]: CratePackage });
->>>>>>> db9e8cd4
     const ordered: CratePackage[] = [];
 
     const isWorkspaceDependency = (dep: CrateDependency) => {
@@ -203,14 +199,14 @@
     while (Object.keys(remaining).length > 0) {
       const leafDependencies = Object.values(remaining).filter(
         // Find all packages with no remaining workspace dependencies
-        (p) => p.dependencies.filter(isWorkspaceDependency).length === 0
+        p => p.dependencies.filter(isWorkspaceDependency).length === 0
       );
 
       if (leafDependencies.length === 0) {
         throw new Error('Circular dependency detected!');
       }
 
-      leafDependencies.forEach((next) => {
+      leafDependencies.forEach(next => {
         ordered.push(next);
         delete remaining[next.name];
       });
@@ -232,17 +228,17 @@
     const metadata = await this.getCrateMetadata(directory);
     const unorderedCrates = metadata.packages
       // only publish workspace members
-      .filter((p) => metadata.workspace_members.indexOf(p.id) > -1)
+      .filter(p => metadata.workspace_members.indexOf(p.id) > -1)
       // skip crates with `"publish": []`
-      .filter((p) => !p.publish || p.publish.length);
+      .filter(p => !p.publish || p.publish.length);
 
     const crates = this.getPublishOrder(unorderedCrates);
     logger.debug(
       `Publishing packages in the following order: ${crates
-        .map((c) => c.name)
+        .map(c => c.name)
         .join(', ')}`
     );
-    return forEachChained(crates, async (crate) => this.publishPackage(crate));
+    return forEachChained(crates, async crate => this.publishPackage(crate));
   }
 
   /**
@@ -326,7 +322,7 @@
   public async publish(_version: string, revision: string): Promise<any> {
     const githubConfig = getGlobalGithubConfig();
     await withTempDir(
-      async (directory) => {
+      async directory => {
         await this.cloneWithSubmodules(githubConfig, revision, directory);
         await this.publishWorkspace(directory);
       },
