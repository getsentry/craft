--- conflicted
+++ resolved
@@ -13,11 +13,8 @@
 import { RegistryTarget } from './registry';
 import { AwsLambdaLayerTarget } from './awsLambdaLayer';
 import { UpmTarget } from './upm';
-<<<<<<< HEAD
+import { MavenTarget } from './maven';
 import { SymbolCollector } from './symbolCollector';
-=======
-import { MavenTarget } from './maven';
->>>>>>> 61097279
 
 export const TARGET_MAP: { [key: string]: typeof BaseTarget } = {
   brew: BrewTarget,
@@ -34,11 +31,8 @@
   registry: RegistryTarget,
   'aws-lambda-layer': AwsLambdaLayerTarget,
   upm: UpmTarget,
-<<<<<<< HEAD
+  maven: MavenTarget,
   'symbol-collector': SymbolCollector,
-=======
-  maven: MavenTarget,
->>>>>>> 61097279
 };
 
 /** Targets that are treated specially */
