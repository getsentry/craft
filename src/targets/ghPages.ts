--- conflicted
+++ resolved
@@ -220,10 +220,7 @@
     );
 
     const username = await getAuthUsername(this.github);
-<<<<<<< HEAD
-=======
-
->>>>>>> 2a6311ee
+
     const remote = new GitHubRemote(
       githubOwner,
       githubRepo,
