--- conflicted
+++ resolved
@@ -159,22 +159,6 @@
     // the other providers (which overwrite pre-existing, identically-named
     // files within the same commit), for each filename, take the one with the
     // most recent update time
-<<<<<<< HEAD
-    const nameToZeusArtifacts = _.groupBy(
-      zeusArtifacts,
-      (zeusArtifact) => zeusArtifact.name
-    );
-    const dedupedZeusArtifacts = Object.keys(nameToZeusArtifacts).map(
-      (zeusArtifactName) => {
-        const zeusArtifactObjects = nameToZeusArtifacts[zeusArtifactName];
-        // Sort by the update time
-        const sortedZeusArtifacts = _.sortBy(
-          zeusArtifactObjects,
-          (zeusArtifactObject) =>
-            Date.parse(zeusArtifactObject.updated_at || '') || 0
-        );
-        return sortedZeusArtifacts[sortedZeusArtifacts.length - 1];
-=======
     zeusArtifacts.sort((a, b) => {
       if (a.name < b.name) {
         return -1;
@@ -190,18 +174,11 @@
         } else {
           return 0;
         }
->>>>>>> db9e8cd4
       }
     });
 
-<<<<<<< HEAD
-    return dedupedZeusArtifacts.map((zeusArtifact) =>
-      this.convertToRemoteArtifact(zeusArtifact)
-    );
-=======
     return zeusArtifacts
       .filter((artifact, idx, arr) => artifact.name !== arr[idx + 1]?.name)
       .map(zeusArtifact => this.convertToRemoteArtifact(zeusArtifact));
->>>>>>> db9e8cd4
   }
 }