--- conflicted
+++ resolved
@@ -5,10 +5,8 @@
 - feat(changelog): Add "auto" changeset policy (#93)
 - fix(github): Ignore pending response from legacy commit check API (#94)
 - fix(zeus): Don't force ZEUS_API_TOKEN when Zeus is not used (#97)
-<<<<<<< HEAD
-=======
 - feat(target): Add "docker" target (#95)
->>>>>>> d3d70007
+- fix(logger): Logger should respect log level from env file (#96)
 
 ## 0.9.6
 
