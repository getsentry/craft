--- conflicted
+++ resolved
@@ -1,14 +1,12 @@
 # Changelog
 
-<<<<<<< HEAD
 ## Unreleased
 
 - feat(maven): Add maven target to deploy to Maven Central (#258)
-=======
+
 ## 0.24.1
 
 - fix(registry): Fix onlyIfPresent config on batch (#259)
->>>>>>> 67634522
 
 ## 0.24.0
 
