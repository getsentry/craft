# Changelog

## Unreleased

- feat(maven): Add maven target to deploy to Maven Central (#258)
- feat(symbol-collector): Add symbol-collector target (#266)
<<<<<<< HEAD
- feat(maven): Support BOM files in `maven` target (#270)
- feat(maven): Optional `android` config (#271)
=======
- ref(maven): Support BOM files in `maven` target (#270)
- feat(maven): Remove Gradle properties after publishing (#276)
>>>>>>> 55532a48

## 0.24.4

- fix(registry): Fix error w/ simple registry config (#262)

## 0.24.3

- upgrade(parse-url): Force parse-url>=5.0.3 for security (#261)

## 0.24.2

- upgrade(js-yaml): Bump to 3.13.1 for security fixes (#260)

## 0.24.1

- fix(registry): Fix onlyIfPresent config on batch (#259)

## 0.24.0

- ref(zeus): Remove all Zeus support (#253)
- fix(registry): Fix empty `files` entries (#256)

## 0.23.1

- fix(git): Ensure origin/HEAD is set (#252)

## 0.23.0

- feat(publish): Ability to merge to non-default (#245)
- fix(logging): Proper scoping and log levels (#247)
- feat(registry-target): Allow batched updates w/ new config (#249)

## 0.22.2

- fix(logging): Fix scoped loggers not respecting log level (#236)
- fix(github-artifacts): Fix incorrect artifact resolution (#237)

## 0.22.1

- fix(cli): Fix global flag parsing interference (#235)

## 0.22.0

- feat(config): Automatically detect GitHub config when missing (#208)
- feat: Add upm target (#209)
- ci: Fix our build matrix, add Node 14 & 16 (#211)
- build: Fix and simplify jest and TS configs (#210)
- upgrade(ts-jest): Upgrade ts-jest to latest version (#212)
- feat: Add projectPath config option to GitHub (#220)
- feat: Add config CLI command (#221)
- feat(prepare): Add rev option to base a release on (#223)
- ref: Unify global flags (#224)
- fix(github-artifacts): Allow multiple artifacts on the SHA, use latest (#226)

## 0.21.1

- fix: Upgrade simple-git to latest version (#207)

## 0.21.0

- fix: No prod dependencies (#204)
- build: Move to single-file builds for craft (#203)
- fix(github): Revert retry on 404s (#199)
- fix(gcs): Fix GCS artifact provider on Windows (#200)
- feat(config): Use GitHub as default provider (#202)

  **Breaking Change:** This version changes the default configuration values for
  `statusProvider` and `artifactProvider` to `github` if `minVersion` is greater
  or equal to `0.21.0`. If your craft configuration file does not set these
  providers explicitly, you can keep the old behavior by modifying your config:

  ```yaml
  minVersion: 0.21.0
  artifactProvider:
    name: zeus
  statusProvider:
    name: zeus
  ```

  Support for Zeus will be dropped in a future release and we highly recommend
  updating your CI workflows to use GitHub.

## 0.20.0

- fix(publish): Fix publishing when resuming from a state file (#197)
- ref(logger): Move some extra info to debug level (#198)

## 0.19.0

- fix(registry): Ensure up-to-date remote before pushing (#186, #188)
- feat(publish): Store and restore publish state (#192)
- feat(cli): Add a new targets command (#193)

## 0.18.0

- feat(github): Retry on 404s (#177)
- ref(aws-lambda): Catch potential exceptions when publishing AWS Lambda layers to new regions (#178)
- feat(aws-lambda): Add runtime names on commit message (#181)
- feat(registry): Allow colons as separators in canonical names (#183)

## 0.17.2

- fix(registry): `undefined` handling when there's no `checksums` in `.craft.yml` (#175)

## 0.17.1

- fix(registry): Replace the actual versionFilePath (#174)

## 0.17.0

- feat(aws-lambda): Update the sentry release registry with AWS Lambda layer versions (#172)

## 0.16.1

- fix(gcs-target): Fix incorrect upload path to GCS when it has a leading slash (#170)

## 0.16.0

- feat(aws-lambda): AWS Lambda layer target (#160)

## 0.15.0

- fix(publish): Fix fail on dry-run w/ github target (#152)
- feat(docker): Support cocoapods in the docker container (#153)
- ref(github): GitHub standardized on GITHUB_TOKEN so let's use that (#154)

## 0.14.0

- feat(publish): Add support for optional post-release script (#144)
- fix(publish): Fix error when special target 'all' is used (#142)

## 0.13.3

- fix(publish): Only allow valid target ids for -t (#137)
- fix(changelog): Support subheadings (#139)
- doc(docker): Mention access token instead of password (#140)

## 0.13.2

- fix: npm package

## 0.13.1

- fix: npm token usage (#134) kinda reverting (#130)

## 0.13.0

- feat: Github Artifact Provider (#121)

## 0.12.0

- feat(docker): Add sourceFormat & targetFormat options (#125)
- feat(targets): Add optional `id` field to target config (#128)
- fix(npm): Actually use NPM_TOKEN for publishing (#130)

## 0.11.1

- fix(gcs): Better error serialization (#120)
- fix(github): Detect skipped status checks and Github actions runs as successful (#124)

## 0.11.0

- build: Migrate from tslint to eslint (#113)
- fix: Add stronger types for module exports (#114)
- fix(github): Don't fail when there are queued check suites (#117)
- feat: Add support for `gem` target (#119)

## 0.10.1

- build(ci): Have better defaults for CI environments (#110)
- build(docker): Upgrade cargo to a recent version (#104)
- feat(gha): Add GitHub Action for Craft (#103)
- docs: Fix `changelogPolicy` enum (#102)
- build(docker): Add a `craft` binary into the Docker image (#101)
- docs: Fix `artifactProvider` example (#100)
- feat(crates): Add a `noDevDeps` option (#112)
- fix(crates): Detect stale upload caches and retry (#98)

## 0.10.0

- feat(changelog): Add "auto" changeset policy (#93)
- fix(github): Ignore pending response from legacy commit check API (#94)
- fix(zeus): Don't force ZEUS_API_TOKEN when Zeus is not used (#97)
- feat(target): Add "docker" target (#95)
- fix(logger): Logger should respect log level from env file (#96)

## 0.9.6

- feat: Add a `releaseBranchPrefix` config attribute (#86)

## 0.9.5

- feat: Cocoapods Target add `--allow-warnings` by default
- fix: Localized git branch checks (#84)

## 0.9.4

- fix(gcs): Fix content-types issues (#78)

## 0.9.3

- ref: Remove the need for `COCOAPODS_TRUNK_TOKEN` to be in the environment (#72)

## 0.9.2

- feat: Artifact provider abstraction (#52, #54)
- feat: Support for custom remote names (#43)
- ref: Create GCS API module (#63)
- ref: Create environment utils module (#60)
- chore: Hard-pin runtime dependencies, remove node-emoji and node-dryrun (#53, #58, #65)

## 0.9.1

- fix: Default status provider should still be Zeus
- fix: Handling of undefined command line arguments (#40)

## 0.9.0

- feat: Add new `statusProvider` option
- feat: Make artifact check optional (#36)

## 0.8.4

- gcs: fix shallow copy issue with upload parameters

## 0.8.3

- github: add missing dry-run check

## 0.8.2

- registry: add onlyIfPresent attribute
- Limit concurrent downloads for some targets

## 0.8.1

- Pin octokit dependency

## 0.8.0

- registry: checksums can be added to registry entries
- Add "requireNames" attribute

## 0.7.10

- gcs: add charsets to content-type
- Disable advanced ctrl-c behavior by default

## 0.7.9

- gcs: use explicit content-type for specific file types

## 0.7.8

- npm: use "next" tag when publishing pre-releases (#20)

## 0.7.7

- registry: do not update the "latest" symlink if the new version is older

## 0.7.6

- crates: support submodules when publishing (#18)

## 0.7.5

- npm: allow using "yarn"
- npm: allow to specify OTP for publishing
- Log errors to Sentry

## 0.7.4

- github: strip date from release title
- pre-release command: empty string skips the run

## 0.7.3

- gcs/github: add retries
- Rename "release" step to "prepare"
- Display artifact size before publishing
- Upgrade GCS/GitHub dependencies

## 0.7.2

- Change prompt type when publishing
- Read environment configuration from the project root, and not from the current directory
- Warn about insecure environment files
- gh-pages: Add version to commit message
- Change minimal supported NPM version to 5.6.0
- Fix artifact sorting

## 0.7.1

- Read environment from .craft.env
- Show summary of available artifacts before publishing
- Always print Zeus links when publishing
- Add "--no-input" and "--dry-run" as CLI arguments

## 0.7.0

- Create annotated tags by default

## 0.6.1

- Require additional ctrl-c when running "publish"
- Checkout master after successfull "craft release"
- Fix "registry" issue with prereleases

## 0.6.0

- Replace "maxCacheAge" with more generic "metadata" attribute in "gcs" target
- Add "cocoapods" target

## 0.5.2

- Conditional execution for "registry" targets
- Minor error message fixes

## 0.5.1

- Add minVersion attribute to the configuration file

## 0.5.0

- Add Sentry Release Registry ("registry") target
- Change template engine to Mustache
- Add additional polling for unfinished and non-existing builds

## 0.4.11

- Add GitHub Pages ("gh-pages") target
- Add Google Cloud Storage ("gcs") target
- Add update notifier

## 0.4.10

- Fix PATH issue with "crates" target
- Add a missing check for `ZEUS_API_TOKEN`

## 0.4.9

- Add "crates" target for publishing Rust packages

## 0.4.8

- Fix encoding issue for NPM target

## 0.4.7

- Check for executables when doing "publish"
- Improve support for interactive pre-release scripts

## 0.4.3

- Basic changelog management

## 0.1.2

- Basic "release" functionality

## 0.1.1

- Basic "publish" functionality for GitHub and NPM<|MERGE_RESOLUTION|>--- conflicted
+++ resolved
@@ -4,13 +4,9 @@
 
 - feat(maven): Add maven target to deploy to Maven Central (#258)
 - feat(symbol-collector): Add symbol-collector target (#266)
-<<<<<<< HEAD
 - feat(maven): Support BOM files in `maven` target (#270)
 - feat(maven): Optional `android` config (#271)
-=======
-- ref(maven): Support BOM files in `maven` target (#270)
 - feat(maven): Remove Gradle properties after publishing (#276)
->>>>>>> 55532a48
 
 ## 0.24.4
 
