# Changelog

## Unreleased

- feat(changelog): Add "auto" changeset policy (#93)
- fix(github): Ignore pending response from legacy commit check API (#94)
<<<<<<< HEAD
- feat(target): Add "docker" target (#95)
=======
- fix(zeus): Don't force ZEUS_API_TOKEN when Zeus is not used (#97)
>>>>>>> e381581b

## 0.9.6

- feat: Add a `releaseBranchPrefix` config attribute (#86)

## 0.9.5

- feat: Cocoapods Target add `--allow-warnings` by default
- fix: Localized git branch checks (#84)

## 0.9.4

- fix(gcs): Fix content-types issues (#78)

## 0.9.3

- ref: Remove the need for `COCOAPODS_TRUNK_TOKEN` to be in the environment (#72)

## 0.9.2

- feat: Artifact provider abstraction (#52, #54)
- feat: Support for custom remote names (#43)
- ref: Create GCS API module (#63)
- ref: Create environment utils module (#60)
- chore: Hard-pin runtime dependencies, remove node-emoji and node-dryrun (#53, #58, #65)

## 0.9.1

- fix: Default status provider should still be Zeus
- fix: Handling of undefined command line arguments (#40)

## 0.9.0

- feat: Add new `statusProvider` option
- feat: Make artifact check optional (#36)

## 0.8.4

- gcs: fix shallow copy issue with upload parameters

## 0.8.3

- github: add missing dry-run check

## 0.8.2

- registry: add onlyIfPresent attribute
- Limit concurrent downloads for some targets

## 0.8.1

- Pin octokit dependency

## 0.8.0

- registry: checksums can be added to registry entries
- Add "requireNames" attribute

## 0.7.10

- gcs: add charsets to content-type
- Disable advanced ctrl-c behavior by default

## 0.7.9

- gcs: use explicit content-type for specific file types

## 0.7.8

- npm: use "next" tag when publishing pre-releases (#20)

## 0.7.7

- registry: do not update the "latest" symlink if the new version is older

## 0.7.6

- crates: support submodules when publishing (#18)

## 0.7.5

- npm: allow using "yarn"
- npm: allow to specify OTP for publishing
- Log errors to Sentry

## 0.7.4

- github: strip date from release title
- pre-release command: empty string skips the run

## 0.7.3

- gcs/github: add retries
- Rename "release" step to "prepare"
- Display artifact size before publishing
- Upgrade GCS/GitHub dependencies

## 0.7.2

- Change prompt type when publishing
- Read environment configuration from the project root, and not from the current directory
- Warn about insecure environment files
- gh-pages: Add version to commit message
- Change minimal supported NPM version to 5.6.0
- Fix artifact sorting

## 0.7.1

- Read environment from .craft.env
- Show summary of available artifacts before publishing
- Always print Zeus links when publishing
- Add "--no-input" and "--dry-run" as CLI arguments

## 0.7.0

- Create annotated tags by default

## 0.6.1

- Require additional ctrl-c when running "publish"
- Checkout master after successfull "craft release"
- Fix "registry" issue with prereleases

## 0.6.0

- Replace "maxCacheAge" with more generic "metadata" attribute in "gcs" target
- Add "cocoapods" target

## 0.5.2

- Conditional execution for "registry" targets
- Minor error message fixes

## 0.5.1

- Add minVersion attribute to the configuration file

## 0.5.0

- Add Sentry Release Registry ("registry") target
- Change template engine to Mustache
- Add additional polling for unfinished and non-existing builds

## 0.4.11

- Add GitHub Pages ("gh-pages") target
- Add Google Cloud Storage ("gcs") target
- Add update notifier

## 0.4.10

- Fix PATH issue with "crates" target
- Add a missing check for `ZEUS_API_TOKEN`

## 0.4.9

- Add "crates" target for publishing Rust packages

## 0.4.8

- Fix encoding issue for NPM target

## 0.4.7

- Check for executables when doing "publish"
- Improve support for interactive pre-release scripts

## 0.4.3

- Basic changelog management

## 0.1.2

- Basic "release" functionality

## 0.1.1

- Basic "publish" functionality for GitHub and NPM<|MERGE_RESOLUTION|>--- conflicted
+++ resolved
@@ -4,11 +4,8 @@
 
 - feat(changelog): Add "auto" changeset policy (#93)
 - fix(github): Ignore pending response from legacy commit check API (#94)
-<<<<<<< HEAD
+- fix(zeus): Don't force ZEUS_API_TOKEN when Zeus is not used (#97)
 - feat(target): Add "docker" target (#95)
-=======
-- fix(zeus): Don't force ZEUS_API_TOKEN when Zeus is not used (#97)
->>>>>>> e381581b
 
 ## 0.9.6
 
