--- conflicted
+++ resolved
@@ -4,11 +4,8 @@
 
 Watch this space...
 
-<<<<<<< HEAD
 - feat: Cocoapods Target add `--allow-warnings` by default
-=======
 - fix: Localized git branch checks (#84)
->>>>>>> 9d9d7e37
 
 ## 0.9.4
 
