--- conflicted
+++ resolved
@@ -1,10 +1,9 @@
 # Changelog
 
-<<<<<<< HEAD
 ## Unreleased
 
 - feat(maven): Add maven target to deploy to Maven Central (#258)
-=======
+
 ## 0.24.4
 
 - fix(registry): Fix error w/ simple registry config (#262)
@@ -12,7 +11,6 @@
 ## 0.24.3
 
 - upgrade(parse-url): Force parse-url>=5.0.3 for security (#261)
->>>>>>> 150310a1
 
 ## 0.24.2
 
