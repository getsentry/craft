# Changelog

## 0.22.2

<<<<<<< HEAD
- fix(github-artifacts): Fix incorrect artifact resolution (#237)
=======
- fix(logging): Fix scoped loggers not respecting log level (#236)
>>>>>>> cec5b545

## 0.22.1

- fix(cli): Fix global flag parsing interference (#235)

## 0.22.0

- feat(config): Automatically detect GitHub config when missing (#208)
- feat: Add upm target (#209)
- ci: Fix our build matrix, add Node 14 & 16 (#211)
- build: Fix and simplify jest and TS configs (#210)
- upgrade(ts-jest): Upgrade ts-jest to latest version (#212)
- feat: Add projectPath config option to GitHub (#220)
- feat: Add config CLI command (#221)
- feat(prepare): Add rev option to base a release on (#223)
- ref: Unify global flags (#224)
- fix(github-artifacts): Allow multiple artifacts on the SHA, use latest (#226)

## 0.21.1

- fix: Upgrade simple-git to latest version (#207)

## 0.21.0

- fix: No prod dependencies (#204)
- build: Move to single-file builds for craft (#203)
- fix(github): Revert retry on 404s (#199)
- fix(gcs): Fix GCS artifact provider on Windows (#200)
- feat(config): Use GitHub as default provider (#202)

  **Breaking Change:** This version changes the default configuration values for
  `statusProvider` and `artifactProvider` to `github` if `minVersion` is greater
  or equal to `0.21.0`. If your craft configuration file does not set these
  providers explicitly, you can keep the old behavior by modifying your config:

  ```yaml
  minVersion: 0.21.0
  artifactProvider:
    name: zeus
  statusProvider:
    name: zeus
  ```

  Support for Zeus will be dropped in a future release and we highly recommend
  updating your CI workflows to use GitHub.

## 0.20.0

- fix(publish): Fix publishing when resuming from a state file (#197)
- ref(logger): Move some extra info to debug level (#198)

## 0.19.0

- fix(registry): Ensure up-to-date remote before pushing (#186, #188)
- feat(publish): Store and restore publish state (#192)
- feat(cli): Add a new targets command (#193)

## 0.18.0

- feat(github): Retry on 404s (#177)
- ref(aws-lambda): Catch potential exceptions when publishing AWS Lambda layers to new regions (#178)
- feat(aws-lambda): Add runtime names on commit message (#181)
- feat(registry): Allow colons as separators in canonical names (#183)

## 0.17.2

- fix(registry): `undefined` handling when there's no `checksums` in `.craft.yml` (#175)

## 0.17.1

- fix(registry): Replace the actual versionFilePath (#174)

## 0.17.0

- feat(aws-lambda): Update the sentry release registry with AWS Lambda layer versions (#172)

## 0.16.1

- fix(gcs-target): Fix incorrect upload path to GCS when it has a leading slash (#170)

## 0.16.0

- feat(aws-lambda): AWS Lambda layer target (#160)

## 0.15.0

- fix(publish): Fix fail on dry-run w/ github target (#152)
- feat(docker): Support cocoapods in the docker container (#153)
- ref(github): GitHub standardized on GITHUB_TOKEN so let's use that (#154)

## 0.14.0

- feat(publish): Add support for optional post-release script (#144)
- fix(publish): Fix error when special target 'all' is used (#142)

## 0.13.3

- fix(publish): Only allow valid target ids for -t (#137)
- fix(changelog): Support subheadings (#139)
- doc(docker): Mention access token instead of password (#140)

## 0.13.2

- fix: npm package

## 0.13.1

- fix: npm token usage (#134) kinda reverting (#130)

## 0.13.0

- feat: Github Artifact Provider (#121)

## 0.12.0

- feat(docker): Add sourceFormat & targetFormat options (#125)
- feat(targets): Add optional `id` field to target config (#128)
- fix(npm): Actually use NPM_TOKEN for publishing (#130)

## 0.11.1

- fix(gcs): Better error serialization (#120)
- fix(github): Detect skipped status checks and Github actions runs as successful (#124)

## 0.11.0

- build: Migrate from tslint to eslint (#113)
- fix: Add stronger types for module exports (#114)
- fix(github): Don't fail when there are queued check suites (#117)
- feat: Add support for `gem` target (#119)

## 0.10.1

- build(ci): Have better defaults for CI environments (#110)
- build(docker): Upgrade cargo to a recent version (#104)
- feat(gha): Add GitHub Action for Craft (#103)
- docs: Fix `changelogPolicy` enum (#102)
- build(docker): Add a `craft` binary into the Docker image (#101)
- docs: Fix `artifactProvider` example (#100)
- feat(crates): Add a `noDevDeps` option (#112)
- fix(crates): Detect stale upload caches and retry (#98)

## 0.10.0

- feat(changelog): Add "auto" changeset policy (#93)
- fix(github): Ignore pending response from legacy commit check API (#94)
- fix(zeus): Don't force ZEUS_API_TOKEN when Zeus is not used (#97)
- feat(target): Add "docker" target (#95)
- fix(logger): Logger should respect log level from env file (#96)

## 0.9.6

- feat: Add a `releaseBranchPrefix` config attribute (#86)

## 0.9.5

- feat: Cocoapods Target add `--allow-warnings` by default
- fix: Localized git branch checks (#84)

## 0.9.4

- fix(gcs): Fix content-types issues (#78)

## 0.9.3

- ref: Remove the need for `COCOAPODS_TRUNK_TOKEN` to be in the environment (#72)

## 0.9.2

- feat: Artifact provider abstraction (#52, #54)
- feat: Support for custom remote names (#43)
- ref: Create GCS API module (#63)
- ref: Create environment utils module (#60)
- chore: Hard-pin runtime dependencies, remove node-emoji and node-dryrun (#53, #58, #65)

## 0.9.1

- fix: Default status provider should still be Zeus
- fix: Handling of undefined command line arguments (#40)

## 0.9.0

- feat: Add new `statusProvider` option
- feat: Make artifact check optional (#36)

## 0.8.4

- gcs: fix shallow copy issue with upload parameters

## 0.8.3

- github: add missing dry-run check

## 0.8.2

- registry: add onlyIfPresent attribute
- Limit concurrent downloads for some targets

## 0.8.1

- Pin octokit dependency

## 0.8.0

- registry: checksums can be added to registry entries
- Add "requireNames" attribute

## 0.7.10

- gcs: add charsets to content-type
- Disable advanced ctrl-c behavior by default

## 0.7.9

- gcs: use explicit content-type for specific file types

## 0.7.8

- npm: use "next" tag when publishing pre-releases (#20)

## 0.7.7

- registry: do not update the "latest" symlink if the new version is older

## 0.7.6

- crates: support submodules when publishing (#18)

## 0.7.5

- npm: allow using "yarn"
- npm: allow to specify OTP for publishing
- Log errors to Sentry

## 0.7.4

- github: strip date from release title
- pre-release command: empty string skips the run

## 0.7.3

- gcs/github: add retries
- Rename "release" step to "prepare"
- Display artifact size before publishing
- Upgrade GCS/GitHub dependencies

## 0.7.2

- Change prompt type when publishing
- Read environment configuration from the project root, and not from the current directory
- Warn about insecure environment files
- gh-pages: Add version to commit message
- Change minimal supported NPM version to 5.6.0
- Fix artifact sorting

## 0.7.1

- Read environment from .craft.env
- Show summary of available artifacts before publishing
- Always print Zeus links when publishing
- Add "--no-input" and "--dry-run" as CLI arguments

## 0.7.0

- Create annotated tags by default

## 0.6.1

- Require additional ctrl-c when running "publish"
- Checkout master after successfull "craft release"
- Fix "registry" issue with prereleases

## 0.6.0

- Replace "maxCacheAge" with more generic "metadata" attribute in "gcs" target
- Add "cocoapods" target

## 0.5.2

- Conditional execution for "registry" targets
- Minor error message fixes

## 0.5.1

- Add minVersion attribute to the configuration file

## 0.5.0

- Add Sentry Release Registry ("registry") target
- Change template engine to Mustache
- Add additional polling for unfinished and non-existing builds

## 0.4.11

- Add GitHub Pages ("gh-pages") target
- Add Google Cloud Storage ("gcs") target
- Add update notifier

## 0.4.10

- Fix PATH issue with "crates" target
- Add a missing check for `ZEUS_API_TOKEN`

## 0.4.9

- Add "crates" target for publishing Rust packages

## 0.4.8

- Fix encoding issue for NPM target

## 0.4.7

- Check for executables when doing "publish"
- Improve support for interactive pre-release scripts

## 0.4.3

- Basic changelog management

## 0.1.2

- Basic "release" functionality

## 0.1.1

- Basic "publish" functionality for GitHub and NPM<|MERGE_RESOLUTION|>--- conflicted
+++ resolved
@@ -2,11 +2,8 @@
 
 ## 0.22.2
 
-<<<<<<< HEAD
+- fix(logging): Fix scoped loggers not respecting log level (#236)
 - fix(github-artifacts): Fix incorrect artifact resolution (#237)
-=======
-- fix(logging): Fix scoped loggers not respecting log level (#236)
->>>>>>> cec5b545
 
 ## 0.22.1
 
