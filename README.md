--- conflicted
+++ resolved
@@ -26,255 +26,8 @@
 ### Usage
 
 ```shell
-<<<<<<< HEAD
-craft publish NEW-VERSION
-
-🛫 Publish artifacts
-
-Positionals:
-  NEW-VERSION  Version to publish                            [string] [required]
-
-Options:
-  --no-input         Suppresses all user prompts                [default: false]
-  --dry-run          Dry run mode: do not perform any real actions
-  --log-level        Logging level
-          [choices: "Fatal", "Error", "Warn", "Log", "Info", "Success", "Debug",
-                                 "Trace", "Silent", "Verbose"] [default: "Info"]
-  --target, -t       Publish to this target
-    [string] [choices: "npm", "gcs", "registry", "docker", "github", "gh-pages",
-                                                 "all", "none"] [default: "all"]
-  --rev, -r          Source revision (git SHA or tag) to publish (if not release
-                     branch head)                                       [string]
-  --no-merge         Do not merge the release branch after publishing
-                                                      [boolean] [default: false]
-  --keep-branch      Do not remove release branch after merging it
-                                                      [boolean] [default: false]
-  --keep-downloads   Keep all downloaded files        [boolean] [default: false]
-  --no-status-check  Do not check for build status    [boolean] [default: false]
-  -v, --version      Show version number                               [boolean]
-  -h, --help         Show help                                         [boolean]
-```
-
-### Example
-
-Let's imagine we want to release a new version of our package, and the version
-in question is `1.2.3`.
-
-We run `prepare` command first:
-
-`$ craft prepare 1.2.3`
-
-After some basic sanity checks this command creates a new release branch
-`release/1.2.3`, runs the version-bumping script (`scripts/bump-version.sh`),
-commits the changes made by the script, and then pushes the new branch to
-GitHub. At this point CI systems kick in, and the results of those builds, as
-well as built artifacts (binaries, NPM archives, Python wheels) are gradually
-uploaded to GitHub.
-
-To publish the built artifacts we run `publish`:
-
-`$ craft publish 1.2.3`
-
-This command will find our release branch (`release/1.2.3`), check the build
-status of the respective git revision in GitHub, and then publish available
-artifacts to configured targets (for example, to GitHub and NPM in the case of
-Craft).
-
-## Configuration File: `.craft.yml`
-
-Project configuration for `craft` is stored in `.craft.yml` configuration file,
-located in the project root.
-
-### GitHub project
-
-Craft tries to determine the GitHub repo information from the local git repo and
-its remotes configuration. However, since `publish` command does not require a
-local git checkout, you may want to hard-code this information into the
-configuration itself:
-
-```yaml
-github:
-  owner: getsentry
-  repo: sentry-javascript
-```
-
-### Pre-release Command
-
-This command will run on your newly created release branch as part of `prepare`
-command. By default, it is set to `bash scripts/bump-version.sh`. Please refer
-to the [Pre-release version bumping script conventions section](#pre-release-version-bumping-script-conventions)
-for more details.
-
-```yaml
-preReleaseCommand: bash scripts/bump-version.sh
-```
-
-### Post-release Command
-
-This command will run after a successful `publish`. By default, it is set to
-`bash scripts/post-release.sh`. It will _not_ error if the default script is
-missing though, as this may not be needed by all projects. Please refer to the
-[Post-release script conventions section](#post-release-script-conventions)
-for more details.
-
-```yaml
-postReleaseCommand: bash scripts/post-release.sh
-```
-
-### Release Branch Name
-
-This overrides the prefix for the release branch name. The full branch name used
-for a release is `{releaseBranchPrefix}/{version}`. The prefix defaults to
-`"release"`.
-
-```yaml
-releaseBranchPrefix: publish
-```
-
-### Changelog Policies
-
-`craft` can help you to maintain change logs for your projects. At the moment,
-`craft` supports two approaches: `simple`, and `auto` to changelog management.
-
-In `simple` mode, `craft prepare` will remind you to add a changelog entry to the
-changelog file (`CHANGELOG.md` by default).
-
-In `auto` mode, `craft prepare` will use the following logic:
-
-1. If there's already an entry for the given version, use that
-2. Else if there is an entry named `Unreleased`, rename that to the given
-   version
-3. Else, create a new section for the version and populate it with the changes
-   since the last version. It uses `.github/release.yml` configuration to
-   categorize PRs by labels or commit title patterns. PRs are matched to
-   categories based on their labels first; if no label matches, the commit/PR
-   title is checked against `commit_patterns`. Any PRs that don't match a
-   category are listed under the "Other" section. The system supports custom
-   categories, exclusions (both global and per-category), and wildcard matching.
-   Check out [GitHub's release notes documentation](https://docs.github.com/en/repositories/releasing-projects-on-github/automatically-generated-release-notes#configuration-options)
-   for the base configuration format.
-
-**Custom Changelog Entries from PR Descriptions**
-
-By default, the changelog entry for a PR is generated from its title. However,
-PR authors can override this by adding a "Changelog Entry" section to the PR
-description. This allows for more detailed, user-facing changelog entries without
-cluttering the PR title.
-
-To use this feature, add a markdown heading (level 2 or 3) titled "Changelog Entry"
-to your PR description, followed by the desired changelog text:
-
-```markdown
-### Description
-
-Add `foo` function, and add unit tests to thoroughly check all edge cases.
-
-### Changelog Entry
-
-Add a new function called `foo` which prints "Hello, world!"
-
-### Issues
-
-Closes #123
-```
-
-The text under "Changelog Entry" will be used verbatim in the changelog instead
-of the PR title. If no such section is present, the PR title is used as usual.
-
-**Advanced Features:**
-
-1. **Multiple Entries**: If you use multiple top-level bullet points in the
-   "Changelog Entry" section, each bullet will become a separate changelog entry:
-
-   ```markdown
-   ### Changelog Entry
-   
-   - Add OAuth2 authentication
-   - Add two-factor authentication
-   - Add session management
-   ```
-
-2. **Nested Content**: Indented bullets (4+ spaces or tabs) are preserved as
-   nested content under their parent entry:
-
-   ```markdown
-   ### Changelog Entry
-   
-   - Add authentication system
-       - OAuth2 support
-       - Two-factor authentication
-       - Session management
-   ```
-
-   This will generate:
-   ```markdown
-   - Add authentication system by @user in [#123](url)
-     - OAuth2 support
-     - Two-factor authentication
-     - Session management
-   ```
-
-3. **Plain Text**: If no bullets are used, the entire content is treated as a
-   single changelog entry. Multi-line text is supported.
-
-4. **Content Isolation**: Only content within the "Changelog Entry" section is
-   included in the changelog. Other sections (Description, Issues, etc.) are
-   ignored.
-
-**Default Conventional Commits Configuration**
-
-If `.github/release.yml` doesn't exist or has no `changelog` section, craft uses
-a default configuration based on [Conventional Commits](https://www.conventionalcommits.org/):
-
-| Category                        | Pattern                              |
-| ------------------------------- | ------------------------------------ |
-| Breaking Changes                | `^\w+(\(\w+\))?!:` (e.g., `feat!:`)  |
-| Build / dependencies / internal | `^(build\|ref\|chore\|ci)(\(\w+\))?:`|
-| Bug Fixes                       | `^fix(\(\w+\))?:`                    |
-| Documentation                   | `^docs?(\(\w+\))?:`                  |
-| New Features                    | `^feat(\(\w+\))?:`                   |
-
-**Commit Log Patterns**
-
-In addition to GitHub labels, you can match commits to categories using
-`commit_patterns`. This is an array of JavaScript regex strings that are
-matched against the PR title (or commit message if no PR exists). Labels always
-take precedence over patterns.
-
-```yaml
-# .github/release.yml
-changelog:
-  categories:
-    - title: Features
-      labels:
-        - enhancement
-      commit_patterns:
-        - "^feat(\\(\\w+\\))?:"
-    - title: Bug Fixes
-      labels:
-        - bug
-      commit_patterns:
-        - "^fix(\\(\\w+\\))?:"
-```
-
-Patterns are matched case-insensitively. You can use both `labels` and
-`commit_patterns` in the same category - PRs will be matched by label first,
-then by pattern if no label matches.
-
-**Section Ordering**
-
-Changelog sections are sorted according to the order in which categories are
-defined in `.github/release.yml`. For example, if your config lists categories
-as `Features`, `Bug Fixes`, `Documentation`, the generated changelog will
-display sections in that exact order, regardless of which type of PR was
-encountered first in the git history. The "Other" section (for uncategorized
-changes) always appears last.
-
-**Scope Grouping**
-=======
 # Auto-determine version from conventional commits
 craft prepare auto
->>>>>>> 29cfe757
 
 # Or specify a version explicitly
 craft prepare 1.2.3
