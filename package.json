--- conflicted
+++ resolved
@@ -31,11 +31,6 @@
     "@types/async": "^3.0.1",
     "@types/cli-table": "^0.3.0",
     "@types/form-data": "^2.2.1",
-<<<<<<< HEAD
-    "@types/git-url-parse": "^9.0.0",
-    "@types/inquirer": "^0.0.41",
-=======
->>>>>>> 1f661f6f
     "@types/jest": "^26.0.14",
     "@types/js-yaml": "^3.11.1",
     "@types/mkdirp": "^1.0.0",
@@ -62,11 +57,8 @@
     "esbuild": "^0.11.6",
     "eslint": "^7.2.0",
     "eslint-config-prettier": "^6.11.0",
-<<<<<<< HEAD
     "git-url-parse": "^11.4.4",
     "inquirer": "6.2.1",
-=======
->>>>>>> 1f661f6f
     "jest": "^26.5.3",
     "js-yaml": "3.12.0",
     "json-schema-to-typescript": "5.7.0",
